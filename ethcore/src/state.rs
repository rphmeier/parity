// Copyright 2015, 2016 Ethcore (UK) Ltd.
// This file is part of Parity.

// Parity is free software: you can redistribute it and/or modify
// it under the terms of the GNU General Public License as published by
// the Free Software Foundation, either version 3 of the License, or
// (at your option) any later version.

// Parity is distributed in the hope that it will be useful,
// but WITHOUT ANY WARRANTY; without even the implied warranty of
// MERCHANTABILITY or FITNESS FOR A PARTICULAR PURPOSE.  See the
// GNU General Public License for more details.

// You should have received a copy of the GNU General Public License
// along with Parity.  If not, see <http://www.gnu.org/licenses/>.

use std::cell::{RefCell, Ref, RefMut};

use common::*;
use engines::Engine;
use executive::{Executive, TransactOptions};
use evm::Factory as EvmFactory;
use account_db::*;
use trace::FlatTrace;
use pod_account::*;
use pod_state::{self, PodState};
use types::state_diff::StateDiff;

/// Used to return information about an `State::apply` operation.
pub struct ApplyOutcome {
	/// The receipt for the applied transaction.
	pub receipt: Receipt,
	/// The trace for the applied transaction, if None if tracing is disabled.
	pub trace: Vec<FlatTrace>,
}

/// Result type for the execution ("application") of a transaction.
pub type ApplyResult = Result<ApplyOutcome, Error>;

/// Representation of the entire state of all accounts in the system.
pub struct State {
	db: Box<JournalDB>,
	root: H256,
	cache: RefCell<HashMap<Address, Option<Account>>>,
	snapshots: RefCell<Vec<HashMap<Address, Option<Option<Account>>>>>,
	account_start_nonce: U256,
	trie_factory: TrieFactory,
}

const SEC_TRIE_DB_UNWRAP_STR: &'static str = "A state can only be created with valid root. Creating a SecTrieDB with a valid root will not fail. \
			 Therefore creating a SecTrieDB with this state's root will not fail.";

impl State {
	/// Creates new state with empty state root
	#[cfg(test)]
	pub fn new(mut db: Box<JournalDB>, account_start_nonce: U256, trie_factory: TrieFactory) -> State {
		let mut root = H256::new();
		{
			// init trie and reset root too null
			let _ = trie_factory.create(db.as_hashdb_mut(), &mut root);
		}

		State {
			db: db,
			root: root,
			cache: RefCell::new(HashMap::new()),
			snapshots: RefCell::new(Vec::new()),
			account_start_nonce: account_start_nonce,
			trie_factory: trie_factory,
		}
	}

	/// Creates new state with existing state root
	pub fn from_existing(db: Box<JournalDB>, root: H256, account_start_nonce: U256, trie_factory: TrieFactory) -> Result<State, TrieError> {
		if !db.as_hashdb().contains(&root) {
			return Err(TrieError::InvalidStateRoot(root));
		}

		let state = State {
			db: db,
			root: root,
			cache: RefCell::new(HashMap::new()),
			snapshots: RefCell::new(Vec::new()),
			account_start_nonce: account_start_nonce,
			trie_factory: trie_factory,
		};

		Ok(state)
	}

	/// Create a recoverable snaphot of this state
	pub fn snapshot(&mut self) {
		self.snapshots.borrow_mut().push(HashMap::new());
	}

	/// Merge last snapshot with previous
	pub fn clear_snapshot(&mut self) {
		// merge with previous snapshot
		let last = self.snapshots.borrow_mut().pop();
		if let Some(mut snapshot) = last {
			if let Some(ref mut prev) = self.snapshots.borrow_mut().last_mut() {
				for (k, v) in snapshot.drain() {
					prev.entry(k).or_insert(v);
				}
			}
		}
	}

	/// Revert to snapshot
	pub fn revert_snapshot(&mut self) {
		if let Some(mut snapshot) = self.snapshots.borrow_mut().pop() {
			for (k, v) in snapshot.drain() {
				match v {
					Some(v) => {
						self.cache.borrow_mut().insert(k, v);
					},
					None => {
						self.cache.borrow_mut().remove(&k);
					}
				}
			}
		}
	}

	fn insert_cache(&self, address: &Address, account: Option<Account>) {
		if let Some(ref mut snapshot) = self.snapshots.borrow_mut().last_mut() {
			if !snapshot.contains_key(address) {
				snapshot.insert(address.clone(), self.cache.borrow_mut().insert(address.clone(), account));
				return;
			}
		}
		self.cache.borrow_mut().insert(address.clone(), account);
	}

	fn note_cache(&self, address: &Address) {
		if let Some(ref mut snapshot) = self.snapshots.borrow_mut().last_mut() {
			if !snapshot.contains_key(address) {
				snapshot.insert(address.clone(), self.cache.borrow().get(address).cloned());
			}
		}
	}

	/// Destroy the current object and return root and database.
	pub fn drop(self) -> (H256, Box<JournalDB>) {
		(self.root, self.db)
	}

	/// Return reference to root
	pub fn root(&self) -> &H256 {
		&self.root
	}

	/// Create a new contract at address `contract`. If there is already an account at the address
	/// it will have its code reset, ready for `init_code()`.
	pub fn new_contract(&mut self, contract: &Address, balance: U256) {
		self.insert_cache(contract, Some(Account::new_contract(balance, self.account_start_nonce)));
	}

	/// Remove an existing account.
	pub fn kill_account(&mut self, account: &Address) {
		self.insert_cache(account, None);
	}

	/// Determine whether an account exists.
	pub fn exists(&self, a: &Address) -> bool {
		let db = self.trie_factory.readonly(self.db.as_hashdb(), &self.root).expect(SEC_TRIE_DB_UNWRAP_STR);
		self.cache.borrow().get(&a).unwrap_or(&None).is_some()
		|| match db.contains(a) {
			Ok(x) => x,
			Err(e) => {
				warn!("Potential DB corruption encountered: {}", e);
				false
			}
		}
	}

	/// Get the balance of account `a`.
	pub fn balance(&self, a: &Address) -> U256 {
		self.ensure_cached(a, false,
			|a| a.as_ref().map_or(U256::zero(), |account| *account.balance()))
	}

	/// Get the nonce of account `a`.
	pub fn nonce(&self, a: &Address) -> U256 {
		self.ensure_cached(a, false,
			|a| a.as_ref().map_or(U256::zero(), |account| *account.nonce()))
	}

	/// Mutate storage of account `address` so that it is `value` for `key`.
	pub fn storage_at(&self, address: &Address, key: &H256) -> H256 {
		self.ensure_cached(address, false,
			|a| a.as_ref().map_or(H256::new(), |a|a.storage_at(&AccountDB::new(self.db.as_hashdb(), address), key)))
	}

	/// Mutate storage of account `a` so that it is `value` for `key`.
	pub fn code(&self, a: &Address) -> Option<Bytes> {
		self.ensure_cached(a, true,
			|a| a.as_ref().map_or(None, |a|a.code().map(|x|x.to_vec())))
	}

	/// Add `incr` to the balance of account `a`.
	pub fn add_balance(&mut self, a: &Address, incr: &U256) {
		trace!(target: "state", "add_balance({}, {}): {}", a, incr, self.balance(a));
		self.require(a, false).add_balance(incr);
	}

	/// Subtract `decr` from the balance of account `a`.
	pub fn sub_balance(&mut self, a: &Address, decr: &U256) {
		trace!(target: "state", "sub_balance({}, {}): {}", a, decr, self.balance(a));
		self.require(a, false).sub_balance(decr);
	}

	/// Subtracts `by` from the balance of `from` and adds it to that of `to`.
	pub fn transfer_balance(&mut self, from: &Address, to: &Address, by: &U256) {
		self.sub_balance(from, by);
		self.add_balance(to, by);
	}

	/// Increment the nonce of account `a` by 1.
	pub fn inc_nonce(&mut self, a: &Address) {
		self.require(a, false).inc_nonce()
	}

	/// Mutate storage of account `a` so that it is `value` for `key`.
	pub fn set_storage(&mut self, a: &Address, key: H256, value: H256) {
		self.require(a, false).set_storage(key, value)
	}

	/// Initialise the code of account `a` so that it is `code`.
	/// NOTE: Account should have been created with `new_contract`.
	pub fn init_code(&mut self, a: &Address, code: Bytes) {
		self.require_or_from(a, true, || Account::new_contract(0.into(), self.account_start_nonce), |_|{}).init_code(code);
	}

	/// Reset the code of account `a` so that it is `code`.
	pub fn reset_code(&mut self, a: &Address, code: Bytes) {
		self.require_or_from(a, true, || Account::new_contract(0.into(), self.account_start_nonce), |_|{}).reset_code(code);
	}

	/// Execute a given transaction.
	/// This will change the state accordingly.
	pub fn apply(&mut self, env_info: &EnvInfo, engine: &Engine, vm_factory: &EvmFactory, t: &SignedTransaction, tracing: bool) -> ApplyResult {
//		let old = self.to_pod();

		let options = TransactOptions { tracing: tracing, vm_tracing: false, check_nonce: true };
		let e = try!(Executive::new(self, env_info, engine, vm_factory).transact(t, options));

		// TODO uncomment once to_pod() works correctly.
//		trace!("Applied transaction. Diff:\n{}\n", state_diff::diff_pod(&old, &self.to_pod()));
		try!(self.commit());
		self.clear();
		let receipt = Receipt::new(self.root().clone(), e.cumulative_gas_used, e.logs);
//		trace!("Transaction receipt: {:?}", receipt);
		Ok(ApplyOutcome{receipt: receipt, trace: e.trace})
	}

	/// Commit accounts to SecTrieDBMut. This is similar to cpp-ethereum's dev::eth::commit.
	/// `accounts` is mutable because we may need to commit the code or storage and record that.
	#[cfg_attr(feature="dev", allow(match_ref_pats))]
	pub fn commit_into(trie_factory: &TrieFactory, db: &mut HashDB, root: &mut H256, accounts: &mut HashMap<Address, Option<Account>>)
		-> Result<(), Error>
	{
		// first, commit the sub trees.
		// TODO: is this necessary or can we dispense with the `ref mut a` for just `a`?
		for (address, ref mut a) in accounts.iter_mut() {
			match a {
				&mut&mut Some(ref mut account) if account.is_dirty() => {
					let mut account_db = AccountDBMut::new(db, address);
					account.commit_storage(trie_factory, &mut account_db);
					account.commit_code(&mut account_db);
				}
				_ => {}
			}
		}

		{
			let mut trie = trie_factory.from_existing(db, root).unwrap();
			for (address, ref a) in accounts.iter() {
				match **a {
					Some(ref account) if account.is_dirty() => try!(trie.insert(address, &account.rlp())),
					None => try!(trie.remove(address)),
					_ => (),
				}
			}
		}

		Ok(())
	}

	/// Commits our cached account changes into the trie.
	pub fn commit(&mut self) -> Result<(), Error> {
		assert!(self.snapshots.borrow().is_empty());
		Self::commit_into(&self.trie_factory, self.db.as_hashdb_mut(), &mut self.root, &mut *self.cache.borrow_mut())
	}

	/// Clear state cache
	pub fn clear(&mut self) {
		self.cache.borrow_mut().clear();
	}

	#[cfg(test)]
	#[cfg(feature = "json-tests")]
	/// Populate the state from `accounts`.
	pub fn populate_from(&mut self, accounts: PodState) {
		assert!(self.snapshots.borrow().is_empty());
		for (add, acc) in accounts.drain().into_iter() {
			self.cache.borrow_mut().insert(add, Some(Account::from_pod(acc)));
		}
	}

	/// Populate a PodAccount map from this state.
	pub fn to_pod(&self) -> PodState {
		assert!(self.snapshots.borrow().is_empty());
		// TODO: handle database rather than just the cache.
		// will need fat db.
		PodState::from(self.cache.borrow().iter().fold(BTreeMap::new(), |mut m, (add, opt)| {
			if let Some(ref acc) = *opt {
				m.insert(add.clone(), PodAccount::from_account(acc));
			}
			m
		}))
	}

	fn query_pod(&mut self, query: &PodState) {
		for (ref address, ref pod_account) in query.get() {
			self.ensure_cached(address, true, |a| {
				if a.is_some() {
					for key in pod_account.storage.keys() {
						self.storage_at(address, key);
					}
				}
			});
		}
	}

	/// Returns a `StateDiff` describing the difference from `orig` to `self`.
	/// Consumes self.
	pub fn diff_from(&self, orig: State) -> StateDiff {
		let pod_state_post = self.to_pod();
		let mut state_pre = orig;
		state_pre.query_pod(&pod_state_post);
		pod_state::diff_pod(&state_pre.to_pod(), &pod_state_post)
	}

	/// Ensure account `a` is in our cache of the trie DB and return a handle for getting it.
	/// `require_code` requires that the code be cached, too.
<<<<<<< HEAD
	fn get<'a>(&'a self, a: &Address, require_code: bool) -> Option<Ref<'a, Account>> {
=======
	fn ensure_cached<'a, F, U>(&'a self, a: &'a Address, require_code: bool, f: F) -> U
		where F: FnOnce(&Option<Account>) -> U {
>>>>>>> 53f1d7b6
		let have_key = self.cache.borrow().contains_key(a);
		if !have_key {
			let db = self.trie_factory.readonly(self.db.as_hashdb(), &self.root).expect(SEC_TRIE_DB_UNWRAP_STR);
			let maybe_acc = match db.get(&a).map(Account::from_rlp) {
				Ok(acc) => Some(acc),
				Err(e) => {
					warn!("Potential DB corruption encountered: {}", e);
					None
				}
			};
			self.insert_cache(a, maybe_acc);
		}
		if require_code {
			if let Some(ref mut account) = self.cache.borrow_mut().get_mut(a).unwrap().as_mut() {
				account.cache_code(&AccountDB::new(self.db.as_hashdb(), a));
			}
		}

<<<<<<< HEAD

		Some(Ref::map(self.cache.borrow(), |c| c.get(a).unwrap().as_ref()))
=======
		f(self.cache.borrow().get(a).unwrap())
>>>>>>> 53f1d7b6
	}

	/// Pull account `a` in our cache from the trie DB. `require_code` requires that the code be cached, too.
	fn require<'a>(&'a self, a: &Address, require_code: bool) -> RefMut<'a, Account> {
		self.require_or_from(a, require_code, || Account::new_basic(U256::from(0u8), self.account_start_nonce), |_|{})
	}

	/// Pull account `a` in our cache from the trie DB. `require_code` requires that the code be cached, too.
	/// If it doesn't exist, make account equal the evaluation of `default`.
	fn require_or_from<'a, F: FnOnce() -> Account, G: FnOnce(&mut Account)>(&'a self, a: &Address, require_code: bool, default: F, not_default: G)
		-> RefMut<'a, Account>
	{
		if !{ self.cache.borrow().contains_key(a) } {
			let db = self.trie_factory.readonly(self.db.as_hashdb(), &self.root).expect(SEC_TRIE_DB_UNWRAP_STR);
			let maybe_acc = match db.get(&a).map(Account::from_rlp) {
				Ok(acc) => Some(acc),
				Err(e) => {
					warn!("Potential DB corruption encountered: {}", e);
					None
				}
			};

			self.insert_cache(a, maybe_acc);
		} else {
			self.note_cache(a);
		}

		match self.cache.borrow_mut().get_mut(a).unwrap() {
			&mut Some(ref mut acc) => not_default(acc),
			slot @ &mut None => *slot = Some(default()),
		}

		RefMut::map(self.cache.borrow_mut(), |c| {
			let account = c.get_mut(a).unwrap().as_mut().unwrap();
			if require_code {
				account.cache_code(&AccountDB::new(self.db.as_hashdb(), a));
			}
			account
		})
	}
}

impl fmt::Debug for State {
	fn fmt(&self, f: &mut fmt::Formatter) -> fmt::Result {
		write!(f, "{:?}", self.cache.borrow())
	}
}

impl Clone for State {
	fn clone(&self) -> State {
		State {
			db: self.db.boxed_clone(),
			root: self.root.clone(),
			cache: RefCell::new(self.cache.borrow().clone()),
			snapshots: RefCell::new(self.snapshots.borrow().clone()),
			account_start_nonce: self.account_start_nonce.clone(),
			trie_factory: self.trie_factory.clone(),
		}
	}
}

#[cfg(test)]
mod tests {

use super::*;
use util::common::*;
use account::*;
use tests::helpers::*;
use devtools::*;
use env_info::*;
use spec::*;
use transaction::*;
use util::log::init_log;
use trace::trace;
use trace::FlatTrace;
use types::executed::CallType;

#[test]
fn should_apply_create_transaction() {
	init_log();

	let temp = RandomTempPath::new();
	let mut state = get_temp_state_in(temp.as_path());

	let mut info = EnvInfo::default();
	info.gas_limit = 1_000_000.into();
	let engine = TestEngine::new(5);

	let t = Transaction {
		nonce: 0.into(),
		gas_price: 0.into(),
		gas: 100_000.into(),
		action: Action::Create,
		value: 100.into(),
		data: FromHex::from_hex("601080600c6000396000f3006000355415600957005b60203560003555").unwrap(),
	}.sign(&"".sha3());

	state.add_balance(t.sender().as_ref().unwrap(), &(100.into()));
	let vm_factory = Default::default();
	let result = state.apply(&info, &engine, &vm_factory, &t, true).unwrap();
	let expected_trace = vec![FlatTrace {
		trace_address: Default::default(),
		subtraces: 0,
		action: trace::Action::Create(trace::Create {
			from: "9cce34f7ab185c7aba1b7c8140d620b4bda941d6".into(),
			value: 100.into(),
			gas: 77412.into(),
			init: vec![96, 16, 128, 96, 12, 96, 0, 57, 96, 0, 243, 0, 96, 0, 53, 84, 21, 96, 9, 87, 0, 91, 96, 32, 53, 96, 0, 53, 85],
		}),
		result: trace::Res::Create(trace::CreateResult {
			gas_used: U256::from(3224),
			address: Address::from_str("8988167e088c87cd314df6d3c2b83da5acb93ace").unwrap(),
			code: vec![96, 0, 53, 84, 21, 96, 9, 87, 0, 91, 96, 32, 53, 96, 0, 53]
		}),
	}];

	assert_eq!(result.trace, expected_trace);
}

#[test]
fn should_work_when_cloned() {
	init_log();

	let a = Address::zero();

	let temp = RandomTempPath::new();
	let mut state = {
		let mut state = get_temp_state_in(temp.as_path());
		assert_eq!(state.exists(&a), false);
		state.inc_nonce(&a);
		state.commit();
		state.clone()
	};

	state.inc_nonce(&a);
	state.commit();
}

#[test]
fn should_trace_failed_create_transaction() {
	init_log();

	let temp = RandomTempPath::new();
	let mut state = get_temp_state_in(temp.as_path());

	let mut info = EnvInfo::default();
	info.gas_limit = 1_000_000.into();
	let engine = TestEngine::new(5);

	let t = Transaction {
		nonce: 0.into(),
		gas_price: 0.into(),
		gas: 100_000.into(),
		action: Action::Create,
		value: 100.into(),
		data: FromHex::from_hex("5b600056").unwrap(),
	}.sign(&"".sha3());

	state.add_balance(t.sender().as_ref().unwrap(), &(100.into()));
	let vm_factory = Default::default();
	let result = state.apply(&info, &engine, &vm_factory, &t, true).unwrap();
	let expected_trace = vec![FlatTrace {
		trace_address: Default::default(),
		action: trace::Action::Create(trace::Create {
			from: "9cce34f7ab185c7aba1b7c8140d620b4bda941d6".into(),
			value: 100.into(),
			gas: 78792.into(),
			init: vec![91, 96, 0, 86],
		}),
		result: trace::Res::FailedCreate,
		subtraces: 0
	}];

	assert_eq!(result.trace, expected_trace);
}

#[test]
fn should_trace_call_transaction() {
	init_log();

	let temp = RandomTempPath::new();
	let mut state = get_temp_state_in(temp.as_path());

	let mut info = EnvInfo::default();
	info.gas_limit = 1_000_000.into();
	let engine = TestEngine::new(5);

	let t = Transaction {
		nonce: 0.into(),
		gas_price: 0.into(),
		gas: 100_000.into(),
		action: Action::Call(0xa.into()),
		value: 100.into(),
		data: vec![],
	}.sign(&"".sha3());

	state.init_code(&0xa.into(), FromHex::from_hex("6000").unwrap());
	state.add_balance(t.sender().as_ref().unwrap(), &(100.into()));
	let vm_factory = Default::default();
	let result = state.apply(&info, &engine, &vm_factory, &t, true).unwrap();
	let expected_trace = vec![FlatTrace {
		trace_address: Default::default(),
		action: trace::Action::Call(trace::Call {
			from: "9cce34f7ab185c7aba1b7c8140d620b4bda941d6".into(),
			to: 0xa.into(),
			value: 100.into(),
			gas: 79000.into(),
			input: vec![],
			call_type: CallType::Call,
		}),
		result: trace::Res::Call(trace::CallResult {
			gas_used: U256::from(3),
			output: vec![]
		}),
		subtraces: 0,
	}];

	assert_eq!(result.trace, expected_trace);
}

#[test]
fn should_trace_basic_call_transaction() {
	init_log();

	let temp = RandomTempPath::new();
	let mut state = get_temp_state_in(temp.as_path());

	let mut info = EnvInfo::default();
	info.gas_limit = 1_000_000.into();
	let engine = TestEngine::new(5);

	let t = Transaction {
		nonce: 0.into(),
		gas_price: 0.into(),
		gas: 100_000.into(),
		action: Action::Call(0xa.into()),
		value: 100.into(),
		data: vec![],
	}.sign(&"".sha3());

	state.add_balance(t.sender().as_ref().unwrap(), &(100.into()));
	let vm_factory = Default::default();
	let result = state.apply(&info, &engine, &vm_factory, &t, true).unwrap();
	let expected_trace = vec![FlatTrace {
		trace_address: Default::default(),
		action: trace::Action::Call(trace::Call {
			from: "9cce34f7ab185c7aba1b7c8140d620b4bda941d6".into(),
			to: 0xa.into(),
			value: 100.into(),
			gas: 79000.into(),
			input: vec![],
			call_type: CallType::Call,
		}),
		result: trace::Res::Call(trace::CallResult {
			gas_used: U256::from(0),
			output: vec![]
		}),
		subtraces: 0,
	}];

	assert_eq!(result.trace, expected_trace);
}

#[test]
fn should_trace_call_transaction_to_builtin() {
	init_log();

	let temp = RandomTempPath::new();
	let mut state = get_temp_state_in(temp.as_path());

	let mut info = EnvInfo::default();
	info.gas_limit = 1_000_000.into();
	let engine = Spec::new_test().engine;

	let t = Transaction {
		nonce: 0.into(),
		gas_price: 0.into(),
		gas: 100_000.into(),
		action: Action::Call(0x1.into()),
		value: 0.into(),
		data: vec![],
	}.sign(&"".sha3());

	let vm_factory = Default::default();
	let result = state.apply(&info, engine.deref(), &vm_factory, &t, true).unwrap();

	let expected_trace = vec![FlatTrace {
		trace_address: Default::default(),
		action: trace::Action::Call(trace::Call {
			from: "9cce34f7ab185c7aba1b7c8140d620b4bda941d6".into(),
			to: "0000000000000000000000000000000000000001".into(),
			value: 0.into(),
			gas: 79_000.into(),
			input: vec![],
			call_type: CallType::Call,
		}),
		result: trace::Res::Call(trace::CallResult {
			gas_used: U256::from(3000),
			output: vec![]
		}),
		subtraces: 0,
	}];

	assert_eq!(result.trace, expected_trace);
}

#[test]
fn should_not_trace_subcall_transaction_to_builtin() {
	init_log();

	let temp = RandomTempPath::new();
	let mut state = get_temp_state_in(temp.as_path());

	let mut info = EnvInfo::default();
	info.gas_limit = 1_000_000.into();
	let engine = Spec::new_test().engine;

	let t = Transaction {
		nonce: 0.into(),
		gas_price: 0.into(),
		gas: 100_000.into(),
		action: Action::Call(0xa.into()),
		value: 0.into(),
		data: vec![],
	}.sign(&"".sha3());

	state.init_code(&0xa.into(), FromHex::from_hex("600060006000600060006001610be0f1").unwrap());
	let vm_factory = Default::default();
	let result = state.apply(&info, engine.deref(), &vm_factory, &t, true).unwrap();

	let expected_trace = vec![FlatTrace {
		trace_address: Default::default(),
		action: trace::Action::Call(trace::Call {
			from: "9cce34f7ab185c7aba1b7c8140d620b4bda941d6".into(),
			to: 0xa.into(),
			value: 0.into(),
			gas: 79000.into(),
			input: vec![],
			call_type: CallType::Call,
		}),
		result: trace::Res::Call(trace::CallResult {
			gas_used: U256::from(28_061),
			output: vec![]
		}),
		subtraces: 0,
	}];

	assert_eq!(result.trace, expected_trace);
}

#[test]
fn should_not_trace_callcode() {
	init_log();

	let temp = RandomTempPath::new();
	let mut state = get_temp_state_in(temp.as_path());

	let mut info = EnvInfo::default();
	info.gas_limit = 1_000_000.into();
	let engine = Spec::new_test().engine;

	let t = Transaction {
		nonce: 0.into(),
		gas_price: 0.into(),
		gas: 100_000.into(),
		action: Action::Call(0xa.into()),
		value: 0.into(),
		data: vec![],
	}.sign(&"".sha3());

	state.init_code(&0xa.into(), FromHex::from_hex("60006000600060006000600b611000f2").unwrap());
	state.init_code(&0xb.into(), FromHex::from_hex("6000").unwrap());
	let vm_factory = Default::default();
	let result = state.apply(&info, engine.deref(), &vm_factory, &t, true).unwrap();

	let expected_trace = vec![FlatTrace {
		trace_address: Default::default(),
		subtraces: 1,
		action: trace::Action::Call(trace::Call {
			from: "9cce34f7ab185c7aba1b7c8140d620b4bda941d6".into(),
			to: 0xa.into(),
			value: 0.into(),
			gas: 79000.into(),
			input: vec![],
			call_type: CallType::Call,
		}),
		result: trace::Res::Call(trace::CallResult {
			gas_used: 64.into(),
			output: vec![]
		}),
	}, FlatTrace {
		trace_address: vec![0].into_iter().collect(),
		subtraces: 0,
		action: trace::Action::Call(trace::Call {
			from: 0xa.into(),
			to: 0xa.into(),
			value: 0.into(),
			gas: 4096.into(),
			input: vec![],
			call_type: CallType::CallCode,
		}),
		result: trace::Res::Call(trace::CallResult {
			gas_used: 3.into(),
			output: vec![],
		}),
	}];

	assert_eq!(result.trace, expected_trace);
}

#[test]
fn should_not_trace_delegatecall() {
	init_log();

	let temp = RandomTempPath::new();
	let mut state = get_temp_state_in(temp.as_path());

	let mut info = EnvInfo::default();
	info.gas_limit = 1_000_000.into();
	info.number = 0x789b0;
	let engine = Spec::new_test().engine;

	println!("schedule.have_delegate_call: {:?}", engine.schedule(&info).have_delegate_call);

	let t = Transaction {
		nonce: 0.into(),
		gas_price: 0.into(),
		gas: 100_000.into(),
		action: Action::Call(0xa.into()),
		value: 0.into(),
		data: vec![],
	}.sign(&"".sha3());

	state.init_code(&0xa.into(), FromHex::from_hex("6000600060006000600b618000f4").unwrap());
	state.init_code(&0xb.into(), FromHex::from_hex("6000").unwrap());
	let vm_factory = Default::default();
	let result = state.apply(&info, engine.deref(), &vm_factory, &t, true).unwrap();

	let expected_trace = vec![FlatTrace {
		trace_address: Default::default(),
		subtraces: 1,
		action: trace::Action::Call(trace::Call {
			from: "9cce34f7ab185c7aba1b7c8140d620b4bda941d6".into(),
			to: 0xa.into(),
			value: 0.into(),
			gas: 79000.into(),
			input: vec![],
			call_type: CallType::Call,
		}),
		result: trace::Res::Call(trace::CallResult {
			gas_used: U256::from(61),
			output: vec![]
		}),
	}, FlatTrace {
		trace_address: vec![0].into_iter().collect(),
		subtraces: 0,
		action: trace::Action::Call(trace::Call {
			from: "9cce34f7ab185c7aba1b7c8140d620b4bda941d6".into(),
			to: 0xa.into(),
			value: 0.into(),
			gas: 32768.into(),
			input: vec![],
			call_type: CallType::DelegateCall,
		}),
		result: trace::Res::Call(trace::CallResult {
			gas_used: 3.into(),
			output: vec![],
		}),
	}];

	assert_eq!(result.trace, expected_trace);
}

#[test]
fn should_trace_failed_call_transaction() {
	init_log();

	let temp = RandomTempPath::new();
	let mut state = get_temp_state_in(temp.as_path());

	let mut info = EnvInfo::default();
	info.gas_limit = 1_000_000.into();
	let engine = TestEngine::new(5);

	let t = Transaction {
		nonce: 0.into(),
		gas_price: 0.into(),
		gas: 100_000.into(),
		action: Action::Call(0xa.into()),
		value: 100.into(),
		data: vec![],
	}.sign(&"".sha3());

	state.init_code(&0xa.into(), FromHex::from_hex("5b600056").unwrap());
	state.add_balance(t.sender().as_ref().unwrap(), &(100.into()));
	let vm_factory = Default::default();
	let result = state.apply(&info, &engine, &vm_factory, &t, true).unwrap();
	let expected_trace = vec![FlatTrace {
		trace_address: Default::default(),
		action: trace::Action::Call(trace::Call {
			from: "9cce34f7ab185c7aba1b7c8140d620b4bda941d6".into(),
			to: 0xa.into(),
			value: 100.into(),
			gas: 79000.into(),
			input: vec![],
			call_type: CallType::Call,
		}),
		result: trace::Res::FailedCall,
		subtraces: 0,
	}];

	assert_eq!(result.trace, expected_trace);
}

#[test]
fn should_trace_call_with_subcall_transaction() {
	init_log();

	let temp = RandomTempPath::new();
	let mut state = get_temp_state_in(temp.as_path());

	let mut info = EnvInfo::default();
	info.gas_limit = 1_000_000.into();
	let engine = TestEngine::new(5);

	let t = Transaction {
		nonce: 0.into(),
		gas_price: 0.into(),
		gas: 100_000.into(),
		action: Action::Call(0xa.into()),
		value: 100.into(),
		data: vec![],
	}.sign(&"".sha3());

	state.init_code(&0xa.into(), FromHex::from_hex("60006000600060006000600b602b5a03f1").unwrap());
	state.init_code(&0xb.into(), FromHex::from_hex("6000").unwrap());
	state.add_balance(t.sender().as_ref().unwrap(), &(100.into()));
	let vm_factory = Default::default();
	let result = state.apply(&info, &engine, &vm_factory, &t, true).unwrap();

	let expected_trace = vec![FlatTrace {
		trace_address: Default::default(),
		subtraces: 1,
		action: trace::Action::Call(trace::Call {
			from: "9cce34f7ab185c7aba1b7c8140d620b4bda941d6".into(),
			to: 0xa.into(),
			value: 100.into(),
			gas: 79000.into(),
			input: vec![],
			call_type: CallType::Call,
		}),
		result: trace::Res::Call(trace::CallResult {
			gas_used: U256::from(69),
			output: vec![]
		}),
	}, FlatTrace {
		trace_address: vec![0].into_iter().collect(),
		subtraces: 0,
		action: trace::Action::Call(trace::Call {
			from: 0xa.into(),
			to: 0xb.into(),
			value: 0.into(),
			gas: 78934.into(),
			input: vec![],
			call_type: CallType::Call,
		}),
		result: trace::Res::Call(trace::CallResult {
			gas_used: U256::from(3),
			output: vec![]
		}),
	}];

	assert_eq!(result.trace, expected_trace);
}

#[test]
fn should_trace_call_with_basic_subcall_transaction() {
	init_log();

	let temp = RandomTempPath::new();
	let mut state = get_temp_state_in(temp.as_path());

	let mut info = EnvInfo::default();
	info.gas_limit = 1_000_000.into();
	let engine = TestEngine::new(5);

	let t = Transaction {
		nonce: 0.into(),
		gas_price: 0.into(),
		gas: 100_000.into(),
		action: Action::Call(0xa.into()),
		value: 100.into(),
		data: vec![],
	}.sign(&"".sha3());

	state.init_code(&0xa.into(), FromHex::from_hex("60006000600060006045600b6000f1").unwrap());
	state.add_balance(t.sender().as_ref().unwrap(), &(100.into()));
	let vm_factory = Default::default();
	let result = state.apply(&info, &engine, &vm_factory, &t, true).unwrap();
	let expected_trace = vec![FlatTrace {
		trace_address: Default::default(),
		subtraces: 1,
		action: trace::Action::Call(trace::Call {
			from: "9cce34f7ab185c7aba1b7c8140d620b4bda941d6".into(),
			to: 0xa.into(),
			value: 100.into(),
			gas: 79000.into(),
			input: vec![],
			call_type: CallType::Call,
		}),
		result: trace::Res::Call(trace::CallResult {
			gas_used: U256::from(31761),
			output: vec![]
		}),
	}, FlatTrace {
		trace_address: vec![0].into_iter().collect(),
		subtraces: 0,
		action: trace::Action::Call(trace::Call {
			from: 0xa.into(),
			to: 0xb.into(),
			value: 69.into(),
			gas: 2300.into(),
			input: vec![],
			call_type: CallType::Call,
		}),
		result: trace::Res::Call(trace::CallResult::default()),
	}];

	assert_eq!(result.trace, expected_trace);
}

#[test]
fn should_not_trace_call_with_invalid_basic_subcall_transaction() {
	init_log();

	let temp = RandomTempPath::new();
	let mut state = get_temp_state_in(temp.as_path());

	let mut info = EnvInfo::default();
	info.gas_limit = 1_000_000.into();
	let engine = TestEngine::new(5);

	let t = Transaction {
		nonce: 0.into(),
		gas_price: 0.into(),
		gas: 100_000.into(),
		action: Action::Call(0xa.into()),
		value: 100.into(),
		data: vec![],
	}.sign(&"".sha3());

	state.init_code(&0xa.into(), FromHex::from_hex("600060006000600060ff600b6000f1").unwrap());	// not enough funds.
	state.add_balance(t.sender().as_ref().unwrap(), &(100.into()));
	let vm_factory = Default::default();
	let result = state.apply(&info, &engine, &vm_factory, &t, true).unwrap();
	let expected_trace = vec![FlatTrace {
		trace_address: Default::default(),
		subtraces: 0,
		action: trace::Action::Call(trace::Call {
			from: "9cce34f7ab185c7aba1b7c8140d620b4bda941d6".into(),
			to: 0xa.into(),
			value: 100.into(),
			gas: 79000.into(),
			input: vec![],
			call_type: CallType::Call,
		}),
		result: trace::Res::Call(trace::CallResult {
			gas_used: U256::from(31761),
			output: vec![]
		}),
	}];

	assert_eq!(result.trace, expected_trace);
}

#[test]
fn should_trace_failed_subcall_transaction() {
	init_log();

	let temp = RandomTempPath::new();
	let mut state = get_temp_state_in(temp.as_path());

	let mut info = EnvInfo::default();
	info.gas_limit = 1_000_000.into();
	let engine = TestEngine::new(5);

	let t = Transaction {
		nonce: 0.into(),
		gas_price: 0.into(),
		gas: 100_000.into(),
		action: Action::Call(0xa.into()),
		value: 100.into(),
		data: vec![],//600480600b6000396000f35b600056
	}.sign(&"".sha3());

	state.init_code(&0xa.into(), FromHex::from_hex("60006000600060006000600b602b5a03f1").unwrap());
	state.init_code(&0xb.into(), FromHex::from_hex("5b600056").unwrap());
	state.add_balance(t.sender().as_ref().unwrap(), &(100.into()));
	let vm_factory = Default::default();
	let result = state.apply(&info, &engine, &vm_factory, &t, true).unwrap();
	let expected_trace = vec![FlatTrace {
		trace_address: Default::default(),
		subtraces: 1,
		action: trace::Action::Call(trace::Call {
			from: "9cce34f7ab185c7aba1b7c8140d620b4bda941d6".into(),
			to: 0xa.into(),
			value: 100.into(),
			gas: 79000.into(),
			input: vec![],
			call_type: CallType::Call,
		}),
		result: trace::Res::Call(trace::CallResult {
			gas_used: U256::from(79_000),
			output: vec![]
		}),
	}, FlatTrace {
		trace_address: vec![0].into_iter().collect(),
		subtraces: 0,
		action: trace::Action::Call(trace::Call {
			from: 0xa.into(),
			to: 0xb.into(),
			value: 0.into(),
			gas: 78934.into(),
			input: vec![],
			call_type: CallType::Call,
		}),
		result: trace::Res::FailedCall,
	}];

	assert_eq!(result.trace, expected_trace);
}

#[test]
fn should_trace_call_with_subcall_with_subcall_transaction() {
	init_log();

	let temp = RandomTempPath::new();
	let mut state = get_temp_state_in(temp.as_path());

	let mut info = EnvInfo::default();
	info.gas_limit = 1_000_000.into();
	let engine = TestEngine::new(5);

	let t = Transaction {
		nonce: 0.into(),
		gas_price: 0.into(),
		gas: 100_000.into(),
		action: Action::Call(0xa.into()),
		value: 100.into(),
		data: vec![],
	}.sign(&"".sha3());

	state.init_code(&0xa.into(), FromHex::from_hex("60006000600060006000600b602b5a03f1").unwrap());
	state.init_code(&0xb.into(), FromHex::from_hex("60006000600060006000600c602b5a03f1").unwrap());
	state.init_code(&0xc.into(), FromHex::from_hex("6000").unwrap());
	state.add_balance(t.sender().as_ref().unwrap(), &(100.into()));
	let vm_factory = Default::default();
	let result = state.apply(&info, &engine, &vm_factory, &t, true).unwrap();
	let expected_trace = vec![FlatTrace {
		trace_address: Default::default(),
		subtraces: 1,
		action: trace::Action::Call(trace::Call {
			from: "9cce34f7ab185c7aba1b7c8140d620b4bda941d6".into(),
			to: 0xa.into(),
			value: 100.into(),
			gas: 79000.into(),
			input: vec![],
			call_type: CallType::Call,
		}),
		result: trace::Res::Call(trace::CallResult {
			gas_used: U256::from(135),
			output: vec![]
		}),
	}, FlatTrace {
		trace_address: vec![0].into_iter().collect(),
		subtraces: 1,
		action: trace::Action::Call(trace::Call {
			from: 0xa.into(),
			to: 0xb.into(),
			value: 0.into(),
			gas: 78934.into(),
			input: vec![],
			call_type: CallType::Call,
		}),
		result: trace::Res::Call(trace::CallResult {
			gas_used: U256::from(69),
			output: vec![]
		}),
	}, FlatTrace {
		trace_address: vec![0, 0].into_iter().collect(),
		subtraces: 0,
		action: trace::Action::Call(trace::Call {
			from: 0xb.into(),
			to: 0xc.into(),
			value: 0.into(),
			gas: 78868.into(),
			input: vec![],
			call_type: CallType::Call,
		}),
		result: trace::Res::Call(trace::CallResult {
			gas_used: U256::from(3),
			output: vec![]
		}),
	}];

	assert_eq!(result.trace, expected_trace);
}

#[test]
fn should_trace_failed_subcall_with_subcall_transaction() {
	init_log();

	let temp = RandomTempPath::new();
	let mut state = get_temp_state_in(temp.as_path());

	let mut info = EnvInfo::default();
	info.gas_limit = 1_000_000.into();
	let engine = TestEngine::new(5);

	let t = Transaction {
		nonce: 0.into(),
		gas_price: 0.into(),
		gas: 100_000.into(),
		action: Action::Call(0xa.into()),
		value: 100.into(),
		data: vec![],//600480600b6000396000f35b600056
	}.sign(&"".sha3());

	state.init_code(&0xa.into(), FromHex::from_hex("60006000600060006000600b602b5a03f1").unwrap());
	state.init_code(&0xb.into(), FromHex::from_hex("60006000600060006000600c602b5a03f1505b601256").unwrap());
	state.init_code(&0xc.into(), FromHex::from_hex("6000").unwrap());
	state.add_balance(t.sender().as_ref().unwrap(), &(100.into()));
	let vm_factory = Default::default();
	let result = state.apply(&info, &engine, &vm_factory, &t, true).unwrap();

	let expected_trace = vec![FlatTrace {
		trace_address: Default::default(),
		subtraces: 1,
		action: trace::Action::Call(trace::Call {
			from: "9cce34f7ab185c7aba1b7c8140d620b4bda941d6".into(),
			to: 0xa.into(),
			value: 100.into(),
			gas: 79000.into(),
			input: vec![],
			call_type: CallType::Call,
		}),
		result: trace::Res::Call(trace::CallResult {
			gas_used: U256::from(79_000),
			output: vec![]
		})
	}, FlatTrace {
		trace_address: vec![0].into_iter().collect(),
		subtraces: 1,
			action: trace::Action::Call(trace::Call {
			from: 0xa.into(),
			to: 0xb.into(),
			value: 0.into(),
			gas: 78934.into(),
			input: vec![],
			call_type: CallType::Call,
		}),
		result: trace::Res::FailedCall,
	}, FlatTrace {
		trace_address: vec![0, 0].into_iter().collect(),
		subtraces: 0,
		action: trace::Action::Call(trace::Call {
			from: 0xb.into(),
			to: 0xc.into(),
			value: 0.into(),
			gas: 78868.into(),
			call_type: CallType::Call,
			input: vec![],
		}),
		result: trace::Res::Call(trace::CallResult {
			gas_used: U256::from(3),
			output: vec![]
		}),
	}];

	assert_eq!(result.trace, expected_trace);
}

#[test]
fn should_trace_suicide() {
	init_log();

	let temp = RandomTempPath::new();
	let mut state = get_temp_state_in(temp.as_path());

	let mut info = EnvInfo::default();
	info.gas_limit = 1_000_000.into();
	let engine = TestEngine::new(5);

	let t = Transaction {
		nonce: 0.into(),
		gas_price: 0.into(),
		gas: 100_000.into(),
		action: Action::Call(0xa.into()),
		value: 100.into(),
		data: vec![],
	}.sign(&"".sha3());

	state.init_code(&0xa.into(), FromHex::from_hex("73000000000000000000000000000000000000000bff").unwrap());
	state.add_balance(&0xa.into(), &50.into());
	state.add_balance(t.sender().as_ref().unwrap(), &100.into());
	let vm_factory = Default::default();
	let result = state.apply(&info, &engine, &vm_factory, &t, true).unwrap();
	let expected_trace = vec![FlatTrace {
		trace_address: Default::default(),
		subtraces: 1,
		action: trace::Action::Call(trace::Call {
			from: "9cce34f7ab185c7aba1b7c8140d620b4bda941d6".into(),
			to: 0xa.into(),
			value: 100.into(),
			gas: 79000.into(),
			input: vec![],
			call_type: CallType::Call,
		}),
		result: trace::Res::Call(trace::CallResult {
			gas_used: 3.into(),
			output: vec![]
		}),
	}, FlatTrace {
		trace_address: vec![0].into_iter().collect(),
		subtraces: 0,
		action: trace::Action::Suicide(trace::Suicide {
			address: 0xa.into(),
			refund_address: 0xb.into(),
			balance: 150.into(),
		}),
		result: trace::Res::None,
	}];

	assert_eq!(result.trace, expected_trace);
}

#[test]
fn code_from_database() {
	let a = Address::zero();
	let temp = RandomTempPath::new();
	let (root, db) = {
		let mut state = get_temp_state_in(temp.as_path());
		state.require_or_from(&a, false, ||Account::new_contract(42.into(), 0.into()), |_|{});
		state.init_code(&a, vec![1, 2, 3]);
		assert_eq!(state.code(&a), Some([1u8, 2, 3].to_vec()));
		state.commit();
		assert_eq!(state.code(&a), Some([1u8, 2, 3].to_vec()));
		state.drop()
	};

	let state = State::from_existing(db, root, U256::from(0u8), Default::default()).unwrap();
	assert_eq!(state.code(&a), Some([1u8, 2, 3].to_vec()));
}

#[test]
fn storage_at_from_database() {
	let a = Address::zero();
	let temp = RandomTempPath::new();
	let (root, db) = {
		let mut state = get_temp_state_in(temp.as_path());
		state.set_storage(&a, H256::from(&U256::from(01u64)), H256::from(&U256::from(69u64)));
		state.commit();
		state.drop()
	};

	let s = State::from_existing(db, root, U256::from(0u8), Default::default()).unwrap();
	assert_eq!(s.storage_at(&a, &H256::from(&U256::from(01u64))), H256::from(&U256::from(69u64)));
}

#[test]
fn get_from_database() {
	let a = Address::zero();
	let temp = RandomTempPath::new();
	let (root, db) = {
		let mut state = get_temp_state_in(temp.as_path());
		state.inc_nonce(&a);
		state.add_balance(&a, &U256::from(69u64));
		state.commit();
		assert_eq!(state.balance(&a), U256::from(69u64));
		state.drop()
	};

	let state = State::from_existing(db, root, U256::from(0u8), Default::default()).unwrap();
	assert_eq!(state.balance(&a), U256::from(69u64));
	assert_eq!(state.nonce(&a), U256::from(1u64));
}

#[test]
fn remove() {
	let a = Address::zero();
	let mut state_result = get_temp_state();
	let mut state = state_result.reference_mut();
	assert_eq!(state.exists(&a), false);
	state.inc_nonce(&a);
	assert_eq!(state.exists(&a), true);
	assert_eq!(state.nonce(&a), U256::from(1u64));
	state.kill_account(&a);
	assert_eq!(state.exists(&a), false);
	assert_eq!(state.nonce(&a), U256::from(0u64));
}

#[test]
fn remove_from_database() {
	let a = Address::zero();
	let temp = RandomTempPath::new();
	let (root, db) = {
		let mut state = get_temp_state_in(temp.as_path());
		state.inc_nonce(&a);
		state.commit();
		assert_eq!(state.exists(&a), true);
		assert_eq!(state.nonce(&a), U256::from(1u64));
		state.drop()
	};

	let (root, db) = {
		let mut state = State::from_existing(db, root, U256::from(0u8), Default::default()).unwrap();
		assert_eq!(state.exists(&a), true);
		assert_eq!(state.nonce(&a), U256::from(1u64));
		state.kill_account(&a);
		state.commit();
		assert_eq!(state.exists(&a), false);
		assert_eq!(state.nonce(&a), U256::from(0u64));
		state.drop()
	};

	let state = State::from_existing(db, root, U256::from(0u8), Default::default()).unwrap();
	assert_eq!(state.exists(&a), false);
	assert_eq!(state.nonce(&a), U256::from(0u64));
}

#[test]
fn alter_balance() {
	let mut state_result = get_temp_state();
	let mut state = state_result.reference_mut();
	let a = Address::zero();
	let b = address_from_u64(1u64);
	state.add_balance(&a, &U256::from(69u64));
	assert_eq!(state.balance(&a), U256::from(69u64));
	state.commit();
	assert_eq!(state.balance(&a), U256::from(69u64));
	state.sub_balance(&a, &U256::from(42u64));
	assert_eq!(state.balance(&a), U256::from(27u64));
	state.commit();
	assert_eq!(state.balance(&a), U256::from(27u64));
	state.transfer_balance(&a, &b, &U256::from(18u64));
	assert_eq!(state.balance(&a), U256::from(9u64));
	assert_eq!(state.balance(&b), U256::from(18u64));
	state.commit();
	assert_eq!(state.balance(&a), U256::from(9u64));
	assert_eq!(state.balance(&b), U256::from(18u64));
}

#[test]
fn alter_nonce() {
	let mut state_result = get_temp_state();
	let mut state = state_result.reference_mut();
	let a = Address::zero();
	state.inc_nonce(&a);
	assert_eq!(state.nonce(&a), U256::from(1u64));
	state.inc_nonce(&a);
	assert_eq!(state.nonce(&a), U256::from(2u64));
	state.commit();
	assert_eq!(state.nonce(&a), U256::from(2u64));
	state.inc_nonce(&a);
	assert_eq!(state.nonce(&a), U256::from(3u64));
	state.commit();
	assert_eq!(state.nonce(&a), U256::from(3u64));
}

#[test]
fn balance_nonce() {
	let mut state_result = get_temp_state();
	let mut state = state_result.reference_mut();
	let a = Address::zero();
	assert_eq!(state.balance(&a), U256::from(0u64));
	assert_eq!(state.nonce(&a), U256::from(0u64));
	state.commit();
	assert_eq!(state.balance(&a), U256::from(0u64));
	assert_eq!(state.nonce(&a), U256::from(0u64));
}

#[test]
fn ensure_cached() {
	let mut state_result = get_temp_state();
	let mut state = state_result.reference_mut();
	let a = Address::zero();
	state.require(&a, false);
	state.commit();
	assert_eq!(state.root().hex(), "0ce23f3c809de377b008a4a3ee94a0834aac8bec1f86e28ffe4fdb5a15b0c785");
}

#[test]
fn snapshot_basic() {
	let mut state_result = get_temp_state();
	let mut state = state_result.reference_mut();
	let a = Address::zero();
	state.snapshot();
	state.add_balance(&a, &U256::from(69u64));
	assert_eq!(state.balance(&a), U256::from(69u64));
	state.clear_snapshot();
	assert_eq!(state.balance(&a), U256::from(69u64));
	state.snapshot();
	state.add_balance(&a, &U256::from(1u64));
	assert_eq!(state.balance(&a), U256::from(70u64));
	state.revert_snapshot();
	assert_eq!(state.balance(&a), U256::from(69u64));
}

#[test]
fn snapshot_nested() {
	let mut state_result = get_temp_state();
	let mut state = state_result.reference_mut();
	let a = Address::zero();
	state.snapshot();
	state.snapshot();
	state.add_balance(&a, &U256::from(69u64));
	assert_eq!(state.balance(&a), U256::from(69u64));
	state.clear_snapshot();
	assert_eq!(state.balance(&a), U256::from(69u64));
	state.revert_snapshot();
	assert_eq!(state.balance(&a), U256::from(0));
}

#[test]
fn create_empty() {
	let mut state_result = get_temp_state();
	let mut state = state_result.reference_mut();
	state.commit();
	assert_eq!(state.root().hex(), "56e81f171bcc55a6ff8345e692c0f86e5b48e01b996cadc001622fb5e363b421");
}

}<|MERGE_RESOLUTION|>--- conflicted
+++ resolved
@@ -14,7 +14,7 @@
 // You should have received a copy of the GNU General Public License
 // along with Parity.  If not, see <http://www.gnu.org/licenses/>.
 
-use std::cell::{RefCell, Ref, RefMut};
+use std::cell::{RefCell, RefMut};
 
 use common::*;
 use engines::Engine;
@@ -344,21 +344,14 @@
 
 	/// Ensure account `a` is in our cache of the trie DB and return a handle for getting it.
 	/// `require_code` requires that the code be cached, too.
-<<<<<<< HEAD
-	fn get<'a>(&'a self, a: &Address, require_code: bool) -> Option<Ref<'a, Account>> {
-=======
 	fn ensure_cached<'a, F, U>(&'a self, a: &'a Address, require_code: bool, f: F) -> U
 		where F: FnOnce(&Option<Account>) -> U {
->>>>>>> 53f1d7b6
 		let have_key = self.cache.borrow().contains_key(a);
 		if !have_key {
 			let db = self.trie_factory.readonly(self.db.as_hashdb(), &self.root).expect(SEC_TRIE_DB_UNWRAP_STR);
-			let maybe_acc = match db.get(&a).map(Account::from_rlp) {
-				Ok(acc) => Some(acc),
-				Err(e) => {
-					warn!("Potential DB corruption encountered: {}", e);
-					None
-				}
+			let maybe_acc = match db.get(&a) {
+				Ok(acc) => acc.map(Account::from_rlp),
+				Err(e) => panic!("Potential DB corruption encountered: {}", e),
 			};
 			self.insert_cache(a, maybe_acc);
 		}
@@ -368,12 +361,7 @@
 			}
 		}
 
-<<<<<<< HEAD
-
-		Some(Ref::map(self.cache.borrow(), |c| c.get(a).unwrap().as_ref()))
-=======
 		f(self.cache.borrow().get(a).unwrap())
->>>>>>> 53f1d7b6
 	}
 
 	/// Pull account `a` in our cache from the trie DB. `require_code` requires that the code be cached, too.
@@ -388,12 +376,9 @@
 	{
 		if !{ self.cache.borrow().contains_key(a) } {
 			let db = self.trie_factory.readonly(self.db.as_hashdb(), &self.root).expect(SEC_TRIE_DB_UNWRAP_STR);
-			let maybe_acc = match db.get(&a).map(Account::from_rlp) {
-				Ok(acc) => Some(acc),
-				Err(e) => {
-					warn!("Potential DB corruption encountered: {}", e);
-					None
-				}
+			let maybe_acc = match db.get(&a) {
+				Ok(acc) => acc.map(Account::from_rlp),
+				Err(e) => panic!("Potential DB corruption encountered: {}", e),
 			};
 
 			self.insert_cache(a, maybe_acc);
