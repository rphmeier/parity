// Copyright 2015, 2016 Ethcore (UK) Ltd.
// This file is part of Parity.

// Parity is free software: you can redistribute it and/or modify
// it under the terms of the GNU General Public License as published by
// the Free Software Foundation, either version 3 of the License, or
// (at your option) any later version.

// Parity is distributed in the hope that it will be useful,
// but WITHOUT ANY WARRANTY; without even the implied warranty of
// MERCHANTABILITY or FITNESS FOR A PARTICULAR PURPOSE.  See the
// GNU General Public License for more details.

// You should have received a copy of the GNU General Public License
// along with Parity.  If not, see <http://www.gnu.org/licenses/>.

//! This migration migrates the state db to use an accountdb which ensures uniqueness
//! using an address' hash as opposed to the address itself.

use std::collections::HashMap;

use util::Bytes;
use util::hash::{Address, FixedHash, H256};
use util::kvdb::Database;
use util::migration::{Batch, Config, Error, Migration, SimpleMigration};
use util::rlp::{decode, Rlp, RlpStream, Stream, View};
use util::sha3::Hashable;

// attempt to migrate a key, value pair. None if migration not possible.
fn attempt_migrate(mut key_h: H256, val: &[u8]) -> Option<H256> {
	let val_hash = val.sha3();

	if key_h != val_hash {
		// this is a key which has been xor'd with an address.
		// recover the address.
		let address = key_h ^ val_hash;

		// check that the address is actually a 20-byte value.
		// the leftmost 12 bytes should be zero.
		if &address[0..12] != &[0, 0, 0, 0, 0, 0, 0, 0, 0, 0, 0, 0] {
			return None;
		}

		let address_hash = Address::from(address).sha3();

		// create the xor'd key in place.
		key_h.copy_from_slice(&*val_hash);
		assert_eq!(key_h, val_hash);

		{
			let last_src: &[u8] = &*address_hash;
			let last_dst: &mut [u8] = &mut *key_h;
			for (k, a) in last_dst[12..].iter_mut().zip(&last_src[12..]) {
				*k ^= *a;
			}
		}

		Some(key_h)
	} else {
		None
	}
}

<<<<<<< HEAD
/// Version for ArchiveDB.
#[derive(Default)]
pub struct ArchiveV7(usize);
=======
/// Version for `ArchiveDB`.
pub struct ArchiveV7;
>>>>>>> fbc0e003

impl SimpleMigration for ArchiveV7 {
	fn version(&self) -> u32 {
		7
	}

	fn simple_migrate(&mut self, key: Vec<u8>, value: Vec<u8>) -> Option<(Vec<u8>, Vec<u8>)> {
		self.0 += 1;
		if self.0 == 100_000 {
			self.0 = 0;
			flush!(".");
		}

		if key.len() != 32 {
			// metadata key, ignore.
			return Some((key, value));
		}

		let key_h = H256::from_slice(&key[..]);
		if let Some(new_key) = attempt_migrate(key_h, &value[..]) {
			Some((new_key[..].to_owned(), value))
		} else {
			Some((key, value))
		}
	}
}

// magic numbers and constants for overlay-recent at v6.
// re-written here because it may change in the journaldb module.
const V7_LATEST_ERA_KEY: &'static [u8] = &[ b'l', b'a', b's', b't', 0, 0, 0, 0, 0, 0, 0, 0 ];
const V7_VERSION_KEY: &'static [u8] = &[ b'j', b'v', b'e', b'r', 0, 0, 0, 0, 0, 0, 0, 0 ];
const DB_VERSION: u32 = 0x203;
const PADDING : [u8; 10] = [0u8; 10];

/// Version for `OverlayRecent` database.
/// more involved than the archive version because of journaling.
#[derive(Default)]
pub struct OverlayRecentV7 {
	migrated_keys: HashMap<H256, H256>,
}

impl OverlayRecentV7 {
	// walk all journal entries in the database backwards.
	// find migrations for any possible inserted keys.
	fn walk_journal(&mut self, source: &Database) -> Result<(), Error> {
		if let Some(val) = try!(source.get(V7_LATEST_ERA_KEY).map_err(Error::Custom)) {
			let mut era = decode::<u64>(&val);
			loop {
				let mut index: usize = 0;
				loop {
					let entry_key = {
						let mut r = RlpStream::new_list(3);
						r.append(&era).append(&index).append(&&PADDING[..]);
						r.out()
					};

					if let Some(journal_raw) = try!(source.get(&entry_key).map_err(Error::Custom)) {
						let rlp = Rlp::new(&journal_raw);

						// migrate all inserted keys.
						for r in rlp.at(1).iter() {
							let key: H256 = r.val_at(0);
							let v: Bytes = r.val_at(1);

							if self.migrated_keys.get(&key).is_none() {
								if let Some(new_key) = attempt_migrate(key, &v) {
									self.migrated_keys.insert(key, new_key);
								}
							}
						}
						index += 1;
					} else {
						break;
					}
				}

				if index == 0 || era == 0 {
					break;
				}
				era -= 1;
			}
		}
		Ok(())
	}

	// walk all journal entries in the database backwards.
	// replace all possible inserted/deleted keys with their migrated counterparts
	// and commit the altered entries.
	fn migrate_journal(&self, source: &Database, mut batch: Batch, dest: &mut Database) -> Result<(), Error> {
		if let Some(val) = try!(source.get(V7_LATEST_ERA_KEY).map_err(Error::Custom)) {
			try!(batch.insert(V7_LATEST_ERA_KEY.into(), val.to_owned(), dest));

			let mut era = decode::<u64>(&val);
			loop {
				let mut index: usize = 0;
				loop {
					let entry_key = {
						let mut r = RlpStream::new_list(3);
						r.append(&era).append(&index).append(&&PADDING[..]);
						r.out()
					};

					if let Some(journal_raw) = try!(source.get(&entry_key).map_err(Error::Custom)) {
						let rlp = Rlp::new(&journal_raw);
						let id: H256 = rlp.val_at(0);
						let mut inserted_keys: Vec<(H256, Bytes)> = Vec::new();

						// migrate all inserted keys.
						for r in rlp.at(1).iter() {
							let mut key: H256 = r.val_at(0);
							let v: Bytes = r.val_at(1);

							if let Some(new_key) = self.migrated_keys.get(&key) {
								key = *new_key;
							}

							inserted_keys.push((key, v));
						}

						// migrate all deleted keys.
						let mut deleted_keys: Vec<H256> = rlp.val_at(2);
						for old_key in &mut deleted_keys {
							if let Some(new) = self.migrated_keys.get(&*old_key) {
								*old_key = new.clone();
							}
						}

						// rebuild the journal entry rlp.
						let mut stream = RlpStream::new_list(3);
						stream.append(&id);
						stream.begin_list(inserted_keys.len());
						for (k, v) in inserted_keys {
							stream.begin_list(2).append(&k).append(&v);
						}

						stream.append(&deleted_keys);

						// and insert it into the new database.
						try!(batch.insert(entry_key, stream.out(), dest));

						index += 1;
					} else {
						break;
					}
				}

				if index == 0 || era == 0 {
					break;
				}
				era -= 1;
			}
		}
		batch.commit(dest)
	}
}

impl Migration for OverlayRecentV7 {
	fn version(&self) -> u32 { 7 }

	// walk all records in the database, attempting to migrate any possible and
	// keeping records of those that we do. then migrate the journal using
	// this information.
	fn migrate(&mut self, source: &Database, config: &Config, dest: &mut Database) -> Result<(), Error> {
		let mut batch = Batch::new(config);

		// check version metadata.
		match try!(source.get(V7_VERSION_KEY).map_err(Error::Custom)) {
			Some(ref version) if decode::<u32>(&*version) == DB_VERSION => {}
			_ => return Err(Error::MigrationImpossible), // missing or wrong version
		}

		let mut count = 0;
		for (key, value) in source.iter() {
			count += 1;
			if count == 100_000 {
				count = 0;
				flush!(".");
			}

			let mut key = key.into_vec();
			if key.len() == 32 {
				let key_h = H256::from_slice(&key[..]);
				if let Some(new_key) = attempt_migrate(key_h.clone(), &value) {
					self.migrated_keys.insert(key_h, new_key);
					key.copy_from_slice(&new_key[..]);
				}
			}

			try!(batch.insert(key, value.into_vec(), dest));
		}

		try!(self.walk_journal(source));
		self.migrate_journal(source, batch, dest)
	}
}<|MERGE_RESOLUTION|>--- conflicted
+++ resolved
@@ -61,14 +61,9 @@
 	}
 }
 
-<<<<<<< HEAD
 /// Version for ArchiveDB.
 #[derive(Default)]
 pub struct ArchiveV7(usize);
-=======
-/// Version for `ArchiveDB`.
-pub struct ArchiveV7;
->>>>>>> fbc0e003
 
 impl SimpleMigration for ArchiveV7 {
 	fn version(&self) -> u32 {
