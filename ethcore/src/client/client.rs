--- conflicted
+++ resolved
@@ -398,8 +398,7 @@
 }
 
 impl<V> BlockChainClient for Client<V> where V: Verifier {
-<<<<<<< HEAD
-=======
+
 	fn call(&self, t: &SignedTransaction) -> Result<Executed, Error> {
 		let header = self.block_header(BlockId::Latest).unwrap();
 		let view = HeaderView::new(&header);
@@ -422,12 +421,6 @@
 		state.add_balance(&sender, &U256::max_value());
 		Executive::new(&mut state, &env_info, self.engine.deref().deref()).transact(t, false)
 	}
-
-	// TODO [todr] Should be moved to miner crate eventually.
-	fn try_seal(&self, block: ClosedBlock, seal: Vec<Bytes>) -> Result<SealedBlock, ClosedBlock> {
-		block.try_seal(self.engine.deref().deref(), seal)
-	}
->>>>>>> 70515298
 
 	fn open_block(&self, author: Address, gas_floor_target: U256, extra_data: Bytes) -> OpenBlock {
 		let engine = self.engine.deref().deref();
