// Copyright 2015, 2016 Ethcore (UK) Ltd.
// This file is part of Parity.

// Parity is free software: you can redistribute it and/or modify
// it under the terms of the GNU General Public License as published by
// the Free Software Foundation, either version 3 of the License, or
// (at your option) any later version.

// Parity is distributed in the hope that it will be useful,
// but WITHOUT ANY WARRANTY; without even the implied warranty of
// MERCHANTABILITY or FITNESS FOR A PARTICULAR PURPOSE.  See the
// GNU General Public License for more details.

// You should have received a copy of the GNU General Public License
// along with Parity.  If not, see <http://www.gnu.org/licenses/>.

//! Test client.

use util::*;
use transaction::{Transaction, LocalizedTransaction, SignedTransaction, Action};
use blockchain::TreeRoute;
use client::{BlockChainClient, BlockChainInfo, BlockStatus, BlockId, TransactionId};
use header::{Header as BlockHeader, BlockNumber};
use filter::Filter;
use log_entry::LocalizedLogEntry;
use receipt::{Receipt, LocalizedReceipt};
use extras::BlockReceipts;
use error::{ImportResult};

use block_queue::BlockQueueInfo;
<<<<<<< HEAD
use block::OpenBlock;
=======
use block::{SealedBlock, ClosedBlock};
use executive::Executed;
use error::Error;
>>>>>>> 70515298

/// Test client.
pub struct TestBlockChainClient {
	/// Blocks.
	pub blocks: RwLock<HashMap<H256, Bytes>>,
	/// Mapping of numbers to hashes.
 	pub numbers: RwLock<HashMap<usize, H256>>,
	/// Genesis block hash.
	pub genesis_hash: H256,
	/// Last block hash.
	pub last_hash: RwLock<H256>,
	/// Difficulty.
	pub difficulty: RwLock<U256>,
	/// Balances.
	pub balances: RwLock<HashMap<Address, U256>>,
	/// Storage.
	pub storage: RwLock<HashMap<(Address, H256), H256>>,
	/// Code.
	pub code: RwLock<HashMap<Address, Bytes>>,
	/// Execution result.
	pub execution_result: RwLock<Option<Executed>>,
}

#[derive(Clone)]
/// Used for generating test client blocks.
pub enum EachBlockWith {
	/// Plain block.
	Nothing,
	/// Block with an uncle.
	Uncle,
	/// Block with a transaction.
	Transaction,
	/// Block with an uncle and transaction.
	UncleAndTransaction
}

impl Default for TestBlockChainClient {
	fn default() -> Self {
		TestBlockChainClient::new()
	}
}

impl TestBlockChainClient {
	/// Creates new test client.
	pub fn new() -> Self {

		let mut client = TestBlockChainClient {
			blocks: RwLock::new(HashMap::new()),
			numbers: RwLock::new(HashMap::new()),
			genesis_hash: H256::new(),
			last_hash: RwLock::new(H256::new()),
			difficulty: RwLock::new(From::from(0)),
			balances: RwLock::new(HashMap::new()),
			storage: RwLock::new(HashMap::new()),
			code: RwLock::new(HashMap::new()),
			execution_result: RwLock::new(None),
		};
		client.add_blocks(1, EachBlockWith::Nothing); // add genesis block
		client.genesis_hash = client.last_hash.read().unwrap().clone();
		client
	}

	/// Set the execution result.
	pub fn set_execution_result(&self, result: Executed) {
		*self.execution_result.write().unwrap() = Some(result);
	}

	/// Set the balance of account `address` to `balance`.
	pub fn set_balance(&self, address: Address, balance: U256) {
		self.balances.write().unwrap().insert(address, balance);
	}

	/// Set `code` at `address`.
	pub fn set_code(&self, address: Address, code: Bytes) {
		self.code.write().unwrap().insert(address, code);
	}

	/// Set storage `position` to `value` for account `address`.
	pub fn set_storage(&self, address: Address, position: H256, value: H256) {
		self.storage.write().unwrap().insert((address, position), value);
	}

	/// Add blocks to test client.
	pub fn add_blocks(&self, count: usize, with: EachBlockWith) {
		let len = self.numbers.read().unwrap().len();
		for n in len..(len + count) {
			let mut header = BlockHeader::new();
			header.difficulty = From::from(n);
			header.parent_hash = self.last_hash.read().unwrap().clone();
			header.number = n as BlockNumber;
			header.gas_limit = U256::from(1_000_000);
			let uncles = match with {
				EachBlockWith::Uncle | EachBlockWith::UncleAndTransaction => {
					let mut uncles = RlpStream::new_list(1);
					let mut uncle_header = BlockHeader::new();
					uncle_header.difficulty = From::from(n);
					uncle_header.parent_hash = self.last_hash.read().unwrap().clone();
					uncle_header.number = n as BlockNumber;
					uncles.append(&uncle_header);
					header.uncles_hash = uncles.as_raw().sha3();
					uncles
				},
				_ => RlpStream::new_list(0)
			};
			let txs = match with {
				EachBlockWith::Transaction | EachBlockWith::UncleAndTransaction => {
					let mut txs = RlpStream::new_list(1);
					let keypair = KeyPair::create().unwrap();
					let tx = Transaction {
						action: Action::Create,
						value: U256::from(100),
						data: "3331600055".from_hex().unwrap(),
						gas: U256::from(100_000),
						gas_price: U256::one(),
						nonce: U256::zero()
					};
					let signed_tx = tx.sign(&keypair.secret());
					txs.append(&signed_tx);
					txs.out()
				},
				_ => rlp::NULL_RLP.to_vec()
			};

			let mut rlp = RlpStream::new_list(3);
			rlp.append(&header);
			rlp.append_raw(&txs, 1);
			rlp.append_raw(uncles.as_raw(), 1);
			self.import_block(rlp.as_raw().to_vec()).unwrap();
		}
	}

	/// TODO:
	pub fn corrupt_block(&mut self, n: BlockNumber) {
		let hash = self.block_hash(BlockId::Number(n)).unwrap();
		let mut header: BlockHeader = decode(&self.block_header(BlockId::Number(n)).unwrap());
		header.parent_hash = H256::new();
		let mut rlp = RlpStream::new_list(3);
		rlp.append(&header);
		rlp.append_raw(&rlp::NULL_RLP, 1);
		rlp.append_raw(&rlp::NULL_RLP, 1);
		self.blocks.write().unwrap().insert(hash, rlp.out());
	}

	/// TODO:
	pub fn block_hash_delta_minus(&mut self, delta: usize) -> H256 {
		let blocks_read = self.numbers.read().unwrap();
		let index = blocks_read.len() - delta;
		blocks_read[&index].clone()
	}

	fn block_hash(&self, id: BlockId) -> Option<H256> {
		match id {
			BlockId::Hash(hash) => Some(hash),
			BlockId::Number(n) => self.numbers.read().unwrap().get(&(n as usize)).cloned(),
			BlockId::Earliest => self.numbers.read().unwrap().get(&0).cloned(),
			BlockId::Latest => self.numbers.read().unwrap().get(&(self.numbers.read().unwrap().len() - 1)).cloned()
		}
	}
}

impl BlockChainClient for TestBlockChainClient {
	fn call(&self, _t: &SignedTransaction) -> Result<Executed, Error> {
		Ok(self.execution_result.read().unwrap().clone().unwrap())
	}

	fn block_total_difficulty(&self, _id: BlockId) -> Option<U256> {
		Some(U256::zero())
	}

	fn block_hash(&self, _id: BlockId) -> Option<H256> {
		unimplemented!();
	}

	fn nonce(&self, _address: &Address) -> U256 {
		U256::zero()
	}

	fn code(&self, address: &Address) -> Option<Bytes> {
		self.code.read().unwrap().get(address).cloned()
	}

	fn balance(&self, address: &Address) -> U256 {
		self.balances.read().unwrap().get(address).cloned().unwrap_or_else(U256::zero)
	}

	fn storage_at(&self, address: &Address, position: &H256) -> H256 {
		self.storage.read().unwrap().get(&(address.clone(), position.clone())).cloned().unwrap_or_else(H256::new)
	}

	fn transaction(&self, _id: TransactionId) -> Option<LocalizedTransaction> {
		unimplemented!();
	}

	fn transaction_receipt(&self, _id: TransactionId) -> Option<LocalizedReceipt> {
		unimplemented!();
	}

	fn blocks_with_bloom(&self, _bloom: &H2048, _from_block: BlockId, _to_block: BlockId) -> Option<Vec<BlockNumber>> {
		unimplemented!();
	}

	fn logs(&self, _filter: Filter) -> Vec<LocalizedLogEntry> {
		unimplemented!();
	}

<<<<<<< HEAD
	fn open_block(&self, _author: Address, _gas_floor_target: U256, _extra_data: Bytes) -> OpenBlock {
		unimplemented!();
=======
	fn prepare_sealing(&self, _author: Address, _gas_floor_target: U256, _extra_data: Bytes, _transactions: Vec<SignedTransaction>) -> Option<(ClosedBlock, HashSet<H256>)> {
		None
	}

	fn try_seal(&self, block: ClosedBlock, _seal: Vec<Bytes>) -> Result<SealedBlock, ClosedBlock> {
		Err(block)
>>>>>>> 70515298
	}

	fn block_header(&self, id: BlockId) -> Option<Bytes> {
		self.block_hash(id).and_then(|hash| self.blocks.read().unwrap().get(&hash).map(|r| Rlp::new(r).at(0).as_raw().to_vec()))
	}

	fn block_body(&self, id: BlockId) -> Option<Bytes> {
		self.block_hash(id).and_then(|hash| self.blocks.read().unwrap().get(&hash).map(|r| {
			let mut stream = RlpStream::new_list(2);
			stream.append_raw(Rlp::new(&r).at(1).as_raw(), 1);
			stream.append_raw(Rlp::new(&r).at(2).as_raw(), 1);
			stream.out()
		}))
	}

	fn block(&self, id: BlockId) -> Option<Bytes> {
		self.block_hash(id).and_then(|hash| self.blocks.read().unwrap().get(&hash).cloned())
	}

	fn block_status(&self, id: BlockId) -> BlockStatus {
		match id {
			BlockId::Number(number) if (number as usize) < self.blocks.read().unwrap().len() => BlockStatus::InChain,
			BlockId::Hash(ref hash) if self.blocks.read().unwrap().get(hash).is_some() => BlockStatus::InChain,
			_ => BlockStatus::Unknown
		}
	}

	// works only if blocks are one after another 1 -> 2 -> 3
	fn tree_route(&self, from: &H256, to: &H256) -> Option<TreeRoute> {
		Some(TreeRoute {
			ancestor: H256::new(),
			index: 0,
			blocks: {
				let numbers_read = self.numbers.read().unwrap();
				let mut adding = false;

				let mut blocks = Vec::new();
				for (_, hash) in numbers_read.iter().sort_by(|tuple1, tuple2| tuple1.0.cmp(tuple2.0)) {
					if hash == to {
						if adding {
							blocks.push(hash.clone());
						}
						adding = false;
						break;
					}
					if hash == from {
						adding = true;
					}
					if adding {
						blocks.push(hash.clone());
					}
				}
				if adding { Vec::new() } else { blocks }
			}
		})
	}

	// TODO: returns just hashes instead of node state rlp(?)
	fn state_data(&self, hash: &H256) -> Option<Bytes> {
		// starts with 'f' ?
		if *hash > H256::from("f000000000000000000000000000000000000000000000000000000000000000") {
			let mut rlp = RlpStream::new();
			rlp.append(&hash.clone());
			return Some(rlp.out());
		}
		None
	}

	fn block_receipts(&self, hash: &H256) -> Option<Bytes> {
		// starts with 'f' ?
		if *hash > H256::from("f000000000000000000000000000000000000000000000000000000000000000") {
			let receipt = BlockReceipts::new(vec![Receipt::new(
				H256::zero(),
				U256::zero(),
				vec![])]);
			let mut rlp = RlpStream::new();
			rlp.append(&receipt);
			return Some(rlp.out());
		}
		None
	}

	fn import_block(&self, b: Bytes) -> ImportResult {
		let header = Rlp::new(&b).val_at::<BlockHeader>(0);
		let h = header.hash();
		let number: usize = header.number as usize;
		if number > self.blocks.read().unwrap().len() {
			panic!("Unexpected block number. Expected {}, got {}", self.blocks.read().unwrap().len(), number);
		}
		if number > 0 {
			match self.blocks.read().unwrap().get(&header.parent_hash) {
				Some(parent) => {
					let parent = Rlp::new(parent).val_at::<BlockHeader>(0);
					if parent.number != (header.number - 1) {
						panic!("Unexpected block parent");
					}
				},
				None => {
					panic!("Unknown block parent {:?} for block {}", header.parent_hash, number);
				}
			}
		}
		let len = self.numbers.read().unwrap().len();
		if number == len {
			{
				let mut difficulty = self.difficulty.write().unwrap();
				*difficulty.deref_mut() = *difficulty.deref() + header.difficulty;
			}
			mem::replace(self.last_hash.write().unwrap().deref_mut(), h.clone());
			self.blocks.write().unwrap().insert(h.clone(), b);
			self.numbers.write().unwrap().insert(number, h.clone());
			let mut parent_hash = header.parent_hash;
			if number > 0 {
				let mut n = number - 1;
				while n > 0 && self.numbers.read().unwrap()[&n] != parent_hash {
					*self.numbers.write().unwrap().get_mut(&n).unwrap() = parent_hash.clone();
					n -= 1;
					parent_hash = Rlp::new(&self.blocks.read().unwrap()[&parent_hash]).val_at::<BlockHeader>(0).parent_hash;
				}
			}
		}
		else {
			self.blocks.write().unwrap().insert(h.clone(), b.to_vec());
		}
		Ok(h)
	}

	fn queue_info(&self) -> BlockQueueInfo {
		BlockQueueInfo {
			verified_queue_size: 0,
			unverified_queue_size: 0,
			verifying_queue_size: 0,
			max_queue_size: 0,
			max_mem_use: 0,
			mem_used: 0,
		}
	}

	fn clear_queue(&self) {
	}

	fn chain_info(&self) -> BlockChainInfo {
		BlockChainInfo {
			total_difficulty: *self.difficulty.read().unwrap(),
			pending_total_difficulty: *self.difficulty.read().unwrap(),
			genesis_hash: self.genesis_hash.clone(),
			best_block_hash: self.last_hash.read().unwrap().clone(),
			best_block_number: self.blocks.read().unwrap().len() as BlockNumber - 1,
		}
	}
}<|MERGE_RESOLUTION|>--- conflicted
+++ resolved
@@ -28,13 +28,9 @@
 use error::{ImportResult};
 
 use block_queue::BlockQueueInfo;
-<<<<<<< HEAD
 use block::OpenBlock;
-=======
-use block::{SealedBlock, ClosedBlock};
 use executive::Executed;
 use error::Error;
->>>>>>> 70515298
 
 /// Test client.
 pub struct TestBlockChainClient {
@@ -240,17 +236,8 @@
 		unimplemented!();
 	}
 
-<<<<<<< HEAD
 	fn open_block(&self, _author: Address, _gas_floor_target: U256, _extra_data: Bytes) -> OpenBlock {
 		unimplemented!();
-=======
-	fn prepare_sealing(&self, _author: Address, _gas_floor_target: U256, _extra_data: Bytes, _transactions: Vec<SignedTransaction>) -> Option<(ClosedBlock, HashSet<H256>)> {
-		None
-	}
-
-	fn try_seal(&self, block: ClosedBlock, _seal: Vec<Bytes>) -> Result<SealedBlock, ClosedBlock> {
-		Err(block)
->>>>>>> 70515298
 	}
 
 	fn block_header(&self, id: BlockId) -> Option<Bytes> {
