--- conflicted
+++ resolved
@@ -168,11 +168,7 @@
 	pub fn revert(&mut self) { self.overlay.clear(); }
 
 	/// Get the number of references that would be committed.
-<<<<<<< HEAD
-	pub fn commit_refs(&self, key: &H256) -> i32 { self.overlay.raw(&key).map_or(0, |(_, refs)| refs) }
-=======
-	pub fn commit_refs(&self, key: &H256) -> i32 { self.overlay.raw(key).map_or(0, |&(_, refs)| refs) }
->>>>>>> c65ee935
+	pub fn commit_refs(&self, key: &H256) -> i32 { self.overlay.raw(key).map_or(0, |(_, refs)| refs) }
 
 	/// Get the refs and value of the given key.
 	fn payload(&self, key: &H256) -> Option<(Bytes, u32)> {
