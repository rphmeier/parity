// Copyright 2015, 2016 Ethcore (UK) Ltd.
// This file is part of Parity.

// Parity is free software: you can redistribute it and/or modify
// it under the terms of the GNU General Public License as published by
// the Free Software Foundation, either version 3 of the License, or
// (at your option) any later version.

// Parity is distributed in the hope that it will be useful,
// but WITHOUT ANY WARRANTY; without even the implied warranty of
// MERCHANTABILITY or FITNESS FOR A PARTICULAR PURPOSE.  See the
// GNU General Public License for more details.

// You should have received a copy of the GNU General Public License
// along with Parity.  If not, see <http://www.gnu.org/licenses/>.

//! In-memory trie representation.

use super::{TrieError, TrieMut};
use super::node::Node as RlpNode;

use ::{Bytes, HashDB, H256, SHA3_NULL_RLP};
use ::bytes::ToPretty;
use ::nibbleslice::NibbleSlice;
use ::rlp::{Rlp, RlpStream, View, Stream};

use elastic_array::ElasticArray1024;

use std::collections::{HashSet, VecDeque};
use std::mem;
use std::ops::Index;

// For lookups into the Node storage buffer.
// This is deliberately non-copyable.
#[derive(Debug)]
struct StorageHandle(usize);

// Handles to nodes in the trie.
#[derive(Debug)]
enum NodeHandle {
	/// Loaded into memory.
	InMemory(StorageHandle),
	/// Either a hash or an inline node
	Hash(H256),
}

impl From<StorageHandle> for NodeHandle {
	fn from(handle: StorageHandle) -> Self {
		NodeHandle::InMemory(handle)
	}
}

impl From<H256> for NodeHandle {
	fn from(hash: H256) -> Self {
		NodeHandle::Hash(hash)
	}
}

fn empty_children() -> [Option<NodeHandle>; 16] {
	[
		None, None, None, None, None, None, None, None,
		None, None, None, None, None, None, None, None,
	]
}

/// Node types in the Trie.
#[derive(Debug)]
enum Node {
	/// Empty node.
	Empty,
	/// A leaf node contains the end of a key and a value.
	/// This key is encoded from a `NibbleSlice`, meaning it contains
	/// a flag indicating it is a leaf.
	Leaf(Bytes, Bytes),
	/// An extension contains a shared portion of a key and a child node.
	/// The shared portion is encoded from a `NibbleSlice` meaning it contains
	/// a flag indicating it is an extension.
	/// The child node is always a branch.
	Extension(Bytes, NodeHandle),
	/// A branch has up to 16 children and an optional value.
	Branch([Option<NodeHandle>; 16], Option<Bytes>)
}

impl Node {
	// load an inline node into memory or get the hash to do the lookup later.
	fn inline_or_hash(node: &[u8], db: &HashDB, storage: &mut NodeStorage) -> NodeHandle {
		let r = Rlp::new(node);
		if r.is_data() && r.size() == 32 {
			NodeHandle::Hash(r.as_val::<H256>())
		} else {
			let child = Node::from_rlp(node, db, storage);
			NodeHandle::InMemory(storage.alloc(Stored::New(child)))
		}
	}

	// decode a node from rlp without getting its children.
	fn from_rlp(rlp: &[u8], db: &HashDB, storage: &mut NodeStorage) -> Self {
		match RlpNode::decoded(rlp) {
			RlpNode::Empty => Node::Empty,
			RlpNode::Leaf(k, v) => Node::Leaf(k.encoded(true), v.to_owned()),
			RlpNode::Extension(partial, cb) => {
				let key = partial.encoded(false);

				Node::Extension(key, Self::inline_or_hash(cb, db, storage))
			}
			RlpNode::Branch(children_rlp, v) => {
				let val = v.map(|x| x.to_owned());
				let mut children = empty_children();

				for i in 0..16 {
					let raw = children_rlp[i];
					let child_rlp = Rlp::new(raw);
					if !child_rlp.is_empty()  {
						children[i] = Some(Self::inline_or_hash(raw, db, storage));
					}
				}

				Node::Branch(children, val)
			}
		}
	}

	// encode a node to RLP
	// TODO: parallelize
	fn into_rlp<F>(self, mut child_cb: F) -> ElasticArray1024<u8>
		where F: FnMut(NodeHandle, &mut RlpStream)
	{
		match self {
			Node::Empty => {
				let mut stream = RlpStream::new();
				stream.append_empty_data();
				stream.drain()
			}
			Node::Leaf(partial, value) => {
				let mut stream = RlpStream::new_list(2);
				stream.append(&partial);
				stream.append(&value);
				stream.drain()
			}
			Node::Extension(partial, child) => {
				let mut stream = RlpStream::new_list(2);
				stream.append(&partial);
				child_cb(child, &mut stream);
				stream.drain()
			}
			Node::Branch(mut children, value) => {
				let mut stream = RlpStream::new_list(17);
				for child in children.iter_mut().map(Option::take) {
					if let Some(handle) = child {
						child_cb(handle, &mut stream);
					} else {
						stream.append_empty_data();
					}
				}
				if let Some(value) = value {
					stream.append(&value);
				} else {
					stream.append_empty_data();
				}

				stream.drain()
			}
		}
	}
}

// post-inspect action.
enum Action {
	// Replace a node with a new one.
	Replace(Node),
	// Restore the original node. This trusts that the node is actually the original.
	Restore(Node),
	// if it is a new node, just clears the storage.
	Delete,
}

// post-insert action. Same as action without delete
enum InsertAction {
	// Replace a node with a new one.
	Replace(Node),
	// Restore the original node.
	Restore(Node),
}

impl InsertAction {
	fn into_action(self) -> Action {
		match self {
			InsertAction::Replace(n) => Action::Replace(n),
			InsertAction::Restore(n) => Action::Restore(n),
		}
	}

	// unwrap the node, disregarding replace or restore state.
	fn unwrap_node(self) -> Node {
		match self {
			InsertAction::Replace(n) | InsertAction::Restore(n) => n,
		}
	}
}

// What kind of node is stored here.
enum Stored {
	// A new node.
	New(Node),
	// A cached node, loaded from the DB.
	Cached(Node, H256),
}

/// Compact and cache-friendly storage for Trie nodes.
struct NodeStorage {
	nodes: Vec<Stored>,
	free_indices: VecDeque<usize>,
}

impl NodeStorage {
	/// Create a new storage.
	fn empty() -> Self {
		NodeStorage {
			nodes: Vec::new(),
			free_indices: VecDeque::new(),
		}
	}

	/// Allocate a new node in the storage.
	fn alloc(&mut self, stored: Stored) -> StorageHandle {
		if let Some(idx) = self.free_indices.pop_front() {
			self.nodes[idx] = stored;
			StorageHandle(idx)
		} else {
			self.nodes.push(stored);
			StorageHandle(self.nodes.len() - 1)
		}
	}

	/// Remove a node from the storage, consuming the handle and returning the node.
	fn destroy(&mut self, handle: StorageHandle) -> Stored {
		let idx = handle.0;

		self.free_indices.push_back(idx);
		mem::replace(&mut self.nodes[idx], Stored::New(Node::Empty))
	}
}

impl<'a> Index<&'a StorageHandle> for NodeStorage {
	type Output = Node;

	fn index(&self, handle: &'a StorageHandle) -> &Node {
		match self.nodes[handle.0] {
			Stored::New(ref node) => node,
			Stored::Cached(ref node, _) => node,
		}
	}
}

/// A `Trie` implementation using a generic `HashDB` backing database.
///
/// Use it as a `TrieMut` trait object. You can use `db()` to get the backing database object.
/// Note that changes are not committed to the database until `commit` is called.
/// Querying the root or dropping the trie will commit automatically.
///
/// # Example
/// ```
/// extern crate ethcore_util as util;
/// use util::trie::*;
/// use util::hashdb::*;
/// use util::memorydb::*;
/// use util::hash::*;
/// use util::rlp::*;
///
/// fn main() {
///   let mut memdb = MemoryDB::new();
///   let mut root = H256::new();
///   let mut t = TrieDBMut::new(&mut memdb, &mut root);
///   assert!(t.is_empty());
///   assert_eq!(*t.root(), SHA3_NULL_RLP);
///   t.insert(b"foo", b"bar").unwrap();
///   assert!(t.contains(b"foo"));
///   assert_eq!(t.get(b"foo").unwrap(), b"bar");
///   t.remove(b"foo").unwrap();
///   assert!(!t.contains(b"foo"));
/// }
/// ```
pub struct TrieDBMut<'a> {
	storage: NodeStorage,
	db: &'a mut HashDB,
	root: &'a mut H256,
	root_handle: NodeHandle,
	death_row: HashSet<H256>,
	/// The number of hash operations this trie has performed.
	/// Note that none are performed until changes are committed.
	pub hash_count: usize,
}

impl<'a> TrieDBMut<'a> {
	/// Create a new trie with backing database `db` and empty `root`.
	pub fn new(db: &'a mut HashDB, root: &'a mut H256) -> Self {
		*root = SHA3_NULL_RLP;
		let root_handle = NodeHandle::Hash(SHA3_NULL_RLP);

		TrieDBMut {
			storage: NodeStorage::empty(),
			db: db,
			root: root,
			root_handle: root_handle,
			death_row: HashSet::new(),
			hash_count: 0,
		}
	}

	/// Create a new trie with the backing database `db` and `root.
	/// Returns an error if `root` does not exist.
	pub fn from_existing(db: &'a mut HashDB, root: &'a mut H256) -> super::Result<Self> {
		if !db.contains(root) {
			return Err(TrieError::InvalidStateRoot(*root));
		}

		let root_handle = NodeHandle::Hash(*root);
		Ok(TrieDBMut {
			storage: NodeStorage::empty(),
			db: db,
			root: root,
			root_handle: root_handle,
			death_row: HashSet::new(),
			hash_count: 0,
		})
	}
	/// Get the backing database.
	pub fn db(&self) -> &HashDB {
		self.db
	}

	/// Get the backing database mutably.
	pub fn db_mut(&mut self) -> &mut HashDB {
		self.db
	}

	// cache a node by hash
	fn cache(&mut self, hash: H256) -> super::Result<StorageHandle> {
		let node_rlp = try!(self.db.get(&hash).ok_or(TrieError::IncompleteDatabase(hash)));
		let node = Node::from_rlp(node_rlp, &*self.db, &mut self.storage);
		Ok(self.storage.alloc(Stored::Cached(node, hash)))
	}

	// inspect a node, choosing either to replace, restore, or delete it.
	// if restored or replaced, returns the new node along with a flag of whether it was changed.
	fn inspect<F>(&mut self, stored: Stored, inspector: F) -> super::Result<Option<(Stored, bool)>>
	where F: FnOnce(&mut Self, Node) -> super::Result<Action> {
		Ok(match stored {
			Stored::New(node) => match try!(inspector(self, node)) {
				Action::Restore(node) => Some((Stored::New(node), false)),
				Action::Replace(node) => Some((Stored::New(node), true)),
				Action::Delete => None,
			},
			Stored::Cached(node, hash) => match try!(inspector(self, node)) {
				Action::Restore(node) => Some((Stored::Cached(node, hash), false)),
				Action::Replace(node) => {
					self.death_row.insert(hash);
					Some((Stored::New(node), true))
				}
				Action::Delete => {
					self.death_row.insert(hash);
					None
				}
			},
		})
	}

	// walk the trie, attempting to find the key's node.
	fn lookup<'x, 'key>(&'x self, partial: NibbleSlice<'key>, handle: &NodeHandle) -> super::Result<&'x [u8]>
		where 'x: 'key
	{
		match *handle {
			NodeHandle::Hash(ref hash) => self.do_db_lookup(hash, partial),
			NodeHandle::InMemory(ref handle) => match self.storage[handle] {
				Node::Empty => Err(TrieError::NotInTrie),
				Node::Leaf(ref key, ref value) => {
					if NibbleSlice::from_encoded(key).0 == partial {
						Ok(value)
					} else {
						Err(TrieError::NotInTrie)
					}
				}
				Node::Extension(ref slice, ref child) => {
					let slice = NibbleSlice::from_encoded(slice).0;
					if partial.starts_with(&slice) {
						self.lookup(partial.mid(slice.len()), child)
					} else {
						Err(TrieError::NotInTrie)
					}
				}
				Node::Branch(ref children, ref value) => {
					if partial.is_empty() {
						value.as_ref().map(|v| &v[..]).ok_or(TrieError::NotInTrie)
					} else {
						let idx = partial.at(0);
						(&children[idx as usize]).as_ref().ok_or(TrieError::NotInTrie)
							.and_then(|child| self.lookup(partial.mid(1), child))
					}
				}
			}
		}
	}

	/// Return optional data for a key given as a `NibbleSlice`. Returns `None` if no data exists.
<<<<<<< HEAD
	fn do_db_lookup<'x, 'key>(&'x self, hash: &H256, key: NibbleSlice<'key>) -> super::Result<&'x [u8]>
		where 'x: 'key
	{
		self.db.get(hash).ok_or(TrieError::IncompleteDatabase(*hash))
			.and_then(|node_rlp| self.get_from_db_node(&node_rlp, key))
=======
	fn do_db_lookup<'x, 'key>(&'x self, hash: &H256, key: NibbleSlice<'key>) -> Option<&'x [u8]> where 'x: 'key {
		self.db.get(hash).and_then(|node_rlp| self.get_from_db_node(node_rlp, key))
>>>>>>> c65ee935
	}

	/// Recursible function to retrieve the value given a `node` and a partial `key`. `None` if no
	/// value exists for the key.
	///
	/// Note: Not a public API; use Trie trait functions.
	fn get_from_db_node<'x, 'key>(&'x self, node: &'x [u8], key: NibbleSlice<'key>) -> super::Result<&'x [u8]>
		where 'x: 'key
	{
		match RlpNode::decoded(node) {
			RlpNode::Leaf(ref slice, ref value) if &key == slice => Ok(value),
			RlpNode::Extension(ref slice, ref item) if key.starts_with(slice) => {
				self.get_from_db_node(try!(self.get_raw_or_lookup(item)), key.mid(slice.len()))
			},
			RlpNode::Branch(ref nodes, value) => match key.is_empty() {
				true => value.ok_or(TrieError::NotInTrie),
				false => self.get_from_db_node(try!(self.get_raw_or_lookup(nodes[key.at(0) as usize])), key.mid(1))
			},
			_ => Err(TrieError::NotInTrie),
		}
	}

	/// Given some node-describing data `node`, return the actual node RLP.
	/// This could be a simple identity operation in the case that the node is sufficiently small, but
	/// may require a database lookup.
	fn get_raw_or_lookup<'x>(&'x self, node: &'x [u8]) -> super::Result<&'x [u8]> {
		// check if its sha3 + len
		let r = Rlp::new(node);
		match r.is_data() && r.size() == 32 {
			true => {
				let key = r.as_val::<H256>();
				self.db.get(&key).ok_or(TrieError::IncompleteDatabase(key))
			}
			false => Ok(node)
		}
	}

	/// insert a key, value pair into the trie, creating new nodes if necessary.
	fn insert_at(&mut self, handle: NodeHandle, partial: NibbleSlice, value: Bytes) -> super::Result<(StorageHandle, bool)> {
		let h = match handle {
			NodeHandle::InMemory(h) => h,
			NodeHandle::Hash(h) => try!(self.cache(h)),
		};
		let stored = self.storage.destroy(h);
		let (new_stored, changed) = try!(self.inspect(stored, move |trie, stored| {
			trie.insert_inspector(stored, partial, value).map(|a| a.into_action())
		})).expect("Insertion never deletes.");

		Ok((self.storage.alloc(new_stored), changed))
	}

	/// the insertion inspector.
	#[cfg_attr(feature = "dev", allow(cyclomatic_complexity))]
	fn insert_inspector(&mut self, node: Node, partial: NibbleSlice, value: Bytes) -> super::Result<InsertAction> {
		trace!(target: "trie", "augmented (partial: {:?}, value: {:?})", partial, value.pretty());

		Ok(match node {
			Node::Empty => {
				trace!(target: "trie", "empty: COMPOSE");
				InsertAction::Replace(Node::Leaf(partial.encoded(true), value))
			}
			Node::Branch(mut children, stored_value) => {
				trace!(target: "trie", "branch: ROUTE,AUGMENT");

				if partial.is_empty() {
					let unchanged = stored_value.as_ref() == Some(&value);
					let branch = Node::Branch(children, Some(value));
					match unchanged {
						true => InsertAction::Restore(branch),
						false => InsertAction::Replace(branch),
					}
				} else {
					let idx = partial.at(0) as usize;
					let partial = partial.mid(1);
					if let Some(child) = children[idx].take() {
						// original had something there. recurse down into it.
						let (new_child, changed) = try!(self.insert_at(child, partial, value));
						children[idx] = Some(new_child.into());
						if !changed {
							// the new node we composed didn't change. that means our branch is untouched too.
							return Ok(InsertAction::Restore(Node::Branch(children, stored_value)));
						}
					} else {
						// original had nothing there. compose a leaf.
						let leaf = self.storage.alloc(Stored::New(Node::Leaf(partial.encoded(true), value)));
						children[idx] = Some(leaf.into());
					}

					InsertAction::Replace(Node::Branch(children, stored_value))
				}
			}
			Node::Leaf(encoded, stored_value) => {
				let existing_key = NibbleSlice::from_encoded(&encoded).0;
				let cp = partial.common_prefix(&existing_key);
				if cp == existing_key.len() && cp == partial.len() {
					trace!(target: "trie", "equivalent-leaf: REPLACE");
					// equivalent leaf.
					match stored_value == value {
						// unchanged. restore
						true => InsertAction::Restore(Node::Leaf(encoded.clone(), value)),
						false => InsertAction::Replace(Node::Leaf(encoded.clone(), value)),
					}
				} else if cp == 0 {
					trace!(target: "trie", "no-common-prefix, not-both-empty (exist={:?}; new={:?}): TRANSMUTE,AUGMENT", existing_key.len(), partial.len());

					// one of us isn't empty: transmute to branch here
					let mut children = empty_children();
					let branch = if existing_key.is_empty() {
						// always replace since branch isn't leaf.
						Node::Branch(children, Some(stored_value))
					} else {
						let idx = existing_key.at(0) as usize;
						let new_leaf = Node::Leaf(existing_key.mid(1).encoded(true), stored_value);
						children[idx] = Some(self.storage.alloc(Stored::New(new_leaf)).into());

						Node::Branch(children, None)
					};

					// always replace because whatever we get out here is not the branch we started with.
					let branch_action = try!(self.insert_inspector(branch, partial, value)).unwrap_node();
					InsertAction::Replace(branch_action)
				} else if cp == existing_key.len() {
				    trace!(target: "trie", "complete-prefix (cp={:?}): AUGMENT-AT-END", cp);

					// fully-shared prefix for an extension.
					// make a stub branch and an extension.
					let branch = Node::Branch(empty_children(), Some(stored_value));
					// augment the new branch.
					let branch = try!(self.insert_inspector(branch, partial.mid(cp), value)).unwrap_node();

					// always replace since we took a leaf and made an extension.
					let branch_handle = self.storage.alloc(Stored::New(branch)).into();
					InsertAction::Replace(Node::Extension(existing_key.encoded(false), branch_handle))
				} else {
					trace!(target: "trie", "partially-shared-prefix (exist={:?}; new={:?}; cp={:?}): AUGMENT-AT-END", existing_key.len(), partial.len(), cp);

					// partially-shared prefix for an extension.
					// start by making a leaf.
					let low = Node::Leaf(existing_key.mid(cp).encoded(true), stored_value);
					// augment it. this will result in the Leaf -> cp == 0 routine,
					// which creates a branch.
					let augmented_low = try!(self.insert_inspector(low, partial.mid(cp), value)).unwrap_node();

					// make an extension using it. this is a replacement.
					InsertAction::Replace(Node::Extension(
						existing_key.encoded_leftmost(cp, false),
						self.storage.alloc(Stored::New(augmented_low)).into()
					))
				}
			}
			Node::Extension(encoded, child_branch) => {
				let existing_key = NibbleSlice::from_encoded(&encoded).0;
				let cp = partial.common_prefix(&existing_key);
				if cp == 0 {
					trace!(target: "trie", "no-common-prefix, not-both-empty (exist={:?}; new={:?}): TRANSMUTE,AUGMENT", existing_key.len(), partial.len());

					// partial isn't empty: make a branch here
					// extensions may not have empty partial keys.
					assert!(!existing_key.is_empty());
					let idx = existing_key.at(0) as usize;

					let mut children = empty_children();
					children[idx] = if existing_key.len() == 1 {
						// direct extension, just replace.
						Some(child_branch)
					} else {
						// more work required after branching.
						let ext = Node::Extension(existing_key.mid(1).encoded(false), child_branch);
						Some(self.storage.alloc(Stored::New(ext)).into())
					};

					// continue inserting.
					let branch_action = try!(self.insert_inspector(Node::Branch(children, None), partial, value)).unwrap_node();
					InsertAction::Replace(branch_action)
				} else if cp == existing_key.len() {
					trace!(target: "trie", "complete-prefix (cp={:?}): AUGMENT-AT-END", cp);

					// fully-shared prefix.

					// insert into the child node.
					let (new_child, changed) = try!(self.insert_at(child_branch, partial.mid(cp), value));
					let new_ext = Node::Extension(existing_key.encoded(false), new_child.into());

					// if the child branch wasn't changed, meaning this extension remains the same.
					match changed {
						true => InsertAction::Replace(new_ext),
						false => InsertAction::Restore(new_ext),
					}
				} else {
					trace!(target: "trie", "partially-shared-prefix (exist={:?}; new={:?}; cp={:?}): AUGMENT-AT-END", existing_key.len(), partial.len(), cp);

					// partially-shared.
					let low = Node::Extension(existing_key.mid(cp).encoded(false), child_branch);
					// augment the extension. this will take the cp == 0 path, creating a branch.
					let augmented_low = try!(self.insert_inspector(low, partial.mid(cp), value)).unwrap_node();

					// always replace, since this extension is not the one we started with.
					// this is known because the partial key is only the common prefix.
					InsertAction::Replace(Node::Extension(
						existing_key.encoded_leftmost(cp, false),
						self.storage.alloc(Stored::New(augmented_low)).into()
					))
				}
			}
		})
	}

	/// Remove a node from the trie based on key.
	fn remove_at(&mut self, handle: NodeHandle, partial: NibbleSlice) -> super::Result<Option<(StorageHandle, bool)>> {
		let stored = match handle {
			NodeHandle::InMemory(h) => self.storage.destroy(h),
			NodeHandle::Hash(h) => {
				let handle = try!(self.cache(h));
				self.storage.destroy(handle)
			}
		};

		let opt = try!(self.inspect(stored, move |trie, node| trie.remove_inspector(node, partial)));

		Ok(opt.map(|(new, changed)| (self.storage.alloc(new), changed)))
	}

	/// the removal inspector
	fn remove_inspector(&mut self, node: Node, partial: NibbleSlice) -> super::Result<Action> {
		Ok(match (node, partial.is_empty()) {
			(Node::Empty, _) => Action::Delete,
			(Node::Branch(c, None), true) => Action::Restore(Node::Branch(c, None)),
			(Node::Branch(children, _), true) => {
				// always replace since we took the value out.
				Action::Replace(try!(self.fix(Node::Branch(children, None))))
			}
			(Node::Branch(mut children, value), false) => {
				let idx = partial.at(0) as usize;
				if let Some(child) = children[idx].take() {
					trace!(target: "trie", "removing value out of branch child, partial={:?}", partial);
					match try!(self.remove_at(child, partial.mid(1))) {
						Some((new, changed)) => {
							children[idx] = Some(new.into());
							let branch = Node::Branch(children, value);
							match changed {
								// child was changed, so we were too.
								true => Action::Replace(branch),
								// unchanged, so we are too.
								false => Action::Restore(branch),
							}
						}
						None => {
							// the child we took was deleted.
							// the node may need fixing.
							trace!(target: "trie", "branch child deleted, partial={:?}", partial);
							Action::Replace(try!(self.fix(Node::Branch(children, value))))
						}
					}
				} else {
					// no change needed.
					Action::Restore(Node::Branch(children, value))
				}
			}
			(Node::Leaf(encoded, value), _) => {
				if NibbleSlice::from_encoded(&encoded).0 == partial {
					// this is the node we were looking for. Let's delete it.
					Action::Delete
				} else {
					// leaf the node alone.
					trace!(target: "trie", "restoring leaf wrong partial, partial={:?}, existing={:?}", partial, NibbleSlice::from_encoded(&encoded).0);
					Action::Restore(Node::Leaf(encoded, value))
				}
			}
			(Node::Extension(encoded, child_branch), _) => {
				let (cp, existing_len) = {
					let existing_key = NibbleSlice::from_encoded(&encoded).0;
					(existing_key.common_prefix(&partial), existing_key.len())
				};
				if cp == existing_len {
					// try to remove from the child branch.
					trace!(target: "trie", "removing from extension child, partial={:?}", partial);
					match try!(self.remove_at(child_branch, partial.mid(cp))) {
						Some((new_child, changed)) => {
							let new_child = new_child.into();

							// if the child branch was unchanged, then the extension is too.
							// otherwise, this extension may need fixing.
							match changed {
								true => Action::Replace(try!(self.fix(Node::Extension(encoded, new_child)))),
								false => Action::Restore(Node::Extension(encoded, new_child)),
							}
						}
						None => {
							// the whole branch got deleted.
							// that means that this extension is useless.
							Action::Delete
						}
					}
				} else {
					// partway through an extension -- nothing to do here.
					Action::Restore(Node::Extension(encoded, child_branch))
				}
			}
		})
	}

	/// Given a node which may be in an _invalid state_, fix it such that it is then in a valid
	/// state.
	///
	/// _invalid state_ means:
	/// - Branch node where there is only a single entry;
	/// - Extension node followed by anything other than a Branch node.
	fn fix(&mut self, node: Node) -> super::Result<Node> {
		match node {
			Node::Branch(mut children, value) => {
				// if only a single value, transmute to leaf/extension and feed through fixed.
				#[derive(Debug)]
				enum UsedIndex {
					None,
					One(u8),
					Many,
				};
				let mut used_index = UsedIndex::None;
				for i in 0..16 {
					match (children[i].is_none(), &used_index) {
						(false, &UsedIndex::None) => used_index = UsedIndex::One(i as u8),
						(false, &UsedIndex::One(_)) => {
							used_index = UsedIndex::Many;
							break;
						}
						_ => continue,
					}
				}

				match (used_index, value) {
					(UsedIndex::None, None) => panic!("Branch with no subvalues. Something went wrong."),
					(UsedIndex::One(a), None) => {
						// only one onward node. make an extension.
						let new_partial = NibbleSlice::new_offset(&[a], 1).encoded(false);
						let new_node = Node::Extension(new_partial, children[a as usize].take().unwrap());
						self.fix(new_node)
					}
					(UsedIndex::None, Some(value)) => {
						// make a leaf.
						trace!(target: "trie", "fixing: branch -> leaf");
						Ok(Node::Leaf(NibbleSlice::new(&[]).encoded(true), value))
					}
					(_, value) => {
						// all is well.
						trace!(target: "trie", "fixing: restoring branch");
						Ok(Node::Branch(children, value))
					}
				}
			}
			Node::Extension(partial, child) => {
				let stored = match child {
					NodeHandle::InMemory(h) => self.storage.destroy(h),
					NodeHandle::Hash(h) => {
						let handle = try!(self.cache(h));
						self.storage.destroy(handle)
					}
				};

				let (child_node, maybe_hash) = match stored {
					Stored::New(node) => (node, None),
					Stored::Cached(node, hash) => (node, Some(hash))
				};

				match child_node {
					Node::Extension(sub_partial, sub_child) => {
						// combine with node below.
						if let Some(hash) = maybe_hash {
							// delete the cached child since we are going to replace it.
							self.death_row.insert(hash);
						}
						let partial = NibbleSlice::from_encoded(&partial).0;
						let sub_partial = NibbleSlice::from_encoded(&sub_partial).0;

						let new_partial = NibbleSlice::new_composed(&partial, &sub_partial);
						trace!(target: "trie", "fixing: extension combination. new_partial={:?}", new_partial);
						self.fix(Node::Extension(new_partial.encoded(false), sub_child))
					}
					Node::Leaf(sub_partial, value) => {
						// combine with node below.
						if let Some(hash) = maybe_hash {
							// delete the cached child since we are going to replace it.
							self.death_row.insert(hash);
						}
						let partial = NibbleSlice::from_encoded(&partial).0;
						let sub_partial = NibbleSlice::from_encoded(&sub_partial).0;

						let new_partial = NibbleSlice::new_composed(&partial, &sub_partial);
						trace!(target: "trie", "fixing: extension -> leaf. new_partial={:?}", new_partial);
						Ok(Node::Leaf(new_partial.encoded(true), value))
					}
					child_node => {
						trace!(target: "trie", "fixing: restoring extension");

						// reallocate the child node.
						let stored = if let Some(hash) = maybe_hash {
							Stored::Cached(child_node, hash)
						} else {
							Stored::New(child_node)
						};

						Ok(Node::Extension(partial, self.storage.alloc(stored).into()))
					}
				}
			}
			other => Ok(other), // only ext and branch need fixing.
		}
	}

	/// Commit the in-memory changes to disk, freeing their storage and
	/// updating the state root.
	pub fn commit(&mut self) {
		let handle = match self.root_handle() {
			NodeHandle::Hash(_) => return, // no changes necessary.
			NodeHandle::InMemory(h) => h,
		};

		trace!(target: "trie", "Committing trie changes to db.");

		// kill all the nodes on death row.
		trace!(target: "trie", "{:?} nodes to remove from db", self.death_row.len());
		for hash in self.death_row.drain() {
			self.db.remove(&hash);
		}

		match self.storage.destroy(handle) {
			Stored::New(node) => {
				let root_rlp = node.into_rlp(|child, stream| self.commit_node(child, stream));
				*self.root = self.db.insert(&root_rlp[..]);
				self.hash_count += 1;

				trace!(target: "trie", "root node rlp: {:?}", (&root_rlp[..]).pretty());
				self.root_handle = NodeHandle::Hash(*self.root);
			}
			Stored::Cached(node, hash) => {
				// probably won't happen, but update the root and move on.
				*self.root = hash;
				self.root_handle = NodeHandle::InMemory(self.storage.alloc(Stored::Cached(node, hash)));
			}
		}
	}

	/// commit a node, hashing it, committing it to the db,
	/// and writing it to the rlp stream as necessary.
	fn commit_node(&mut self, handle: NodeHandle, stream: &mut RlpStream) {
		match handle {
			NodeHandle::Hash(h) => stream.append(&h),
			NodeHandle::InMemory(h) => match self.storage.destroy(h) {
				Stored::Cached(_, h) => stream.append(&h),
				Stored::New(node) => {
					let node_rlp = node.into_rlp(|child, stream| self.commit_node(child, stream));
					if node_rlp.len() >= 32 {
						let hash = self.db.insert(&node_rlp[..]);
						self.hash_count += 1;
						stream.append(&hash)
					} else {
						stream.append_raw(&node_rlp, 1)
					}
				}
			}
		};
	}

	// a hack to get the root node's handle
	fn root_handle(&self) -> NodeHandle {
		match self.root_handle {
			NodeHandle::Hash(h) => NodeHandle::Hash(h),
			NodeHandle::InMemory(StorageHandle(x)) => NodeHandle::InMemory(StorageHandle(x)),
		}
	}
}

impl<'a> TrieMut for TrieDBMut<'a> {
	fn root(&mut self) -> &H256 {
		self.commit();
		self.root
	}

	fn is_empty(&self) -> bool {
		match self.root_handle {
			NodeHandle::Hash(h) => h == SHA3_NULL_RLP,
			NodeHandle::InMemory(ref h) => match self.storage[h] {
				Node::Empty => true,
				_ => false,
			}
		}
	}

	fn get<'x, 'key>(&'x self, key: &'key [u8]) -> super::Result<&'x [u8]> where 'x: 'key {
		self.lookup(NibbleSlice::new(key), &self.root_handle)
	}


	fn insert(&mut self, key: &[u8], value: &[u8]) -> super::Result<()> {
		if value.is_empty() {
			return self.remove(key);
		}

		let root_handle = self.root_handle();
		let (new_handle, _) = try!(self.insert_at(root_handle, NibbleSlice::new(key), value.to_owned()));
		self.root_handle = NodeHandle::InMemory(new_handle);

		Ok(())
	}

	fn remove(&mut self, key: &[u8]) -> super::Result<()> {
		let root_handle = self.root_handle();
		let key = NibbleSlice::new(key);
		match try!(self.remove_at(root_handle, key)) {
			Some((handle, _)) => {
				self.root_handle = NodeHandle::InMemory(handle);
			}
			None => {
				self.root_handle = NodeHandle::Hash(SHA3_NULL_RLP);
				*self.root = SHA3_NULL_RLP;
			}
		};

		Ok(())
	}
}

impl<'a> Drop for TrieDBMut<'a> {
	fn drop(&mut self) {
		self.commit();
	}
}

#[cfg(test)]
mod tests {
	use triehash::trie_root;
	use hash::*;
	use hashdb::*;
	use memorydb::*;
	use super::*;
	use rlp::*;
	use bytes::ToPretty;
	use super::super::{TrieMut, TrieError};
	use super::super::standardmap::*;

	fn populate_trie<'db>(db: &'db mut HashDB, root: &'db mut H256, v: &[(Vec<u8>, Vec<u8>)]) -> TrieDBMut<'db> {
		let mut t = TrieDBMut::new(db, root);
		for i in 0..v.len() {
			let key: &[u8]= &v[i].0;
			let val: &[u8] = &v[i].1;
<<<<<<< HEAD
			t.insert(&key, &val).unwrap();
=======
			t.insert(key, val);
>>>>>>> c65ee935
		}
		t
	}

	fn unpopulate_trie<'db>(t: &mut TrieDBMut<'db>, v: &[(Vec<u8>, Vec<u8>)]) {
		for i in v {
			let key: &[u8]= &i.0;
<<<<<<< HEAD
			t.remove(&key).unwrap();
=======
			t.remove(key);
>>>>>>> c65ee935
		}
	}

	#[test]
	fn playpen() {
		::log::init_log();

		let mut seed = H256::new();
		for test_i in 0..10 {
			if test_i % 50 == 0 {
				debug!("{:?} of 10000 stress tests done", test_i);
			}
			let x = StandardMap {
				alphabet: Alphabet::Custom(b"@QWERTYUIOPASDFGHJKLZXCVBNM[/]^_".to_vec()),
				min_key: 5,
				journal_key: 0,
				value_mode: ValueMode::Index,
				count: 100,
			}.make_with(&mut seed);

			let real = trie_root(x.clone());
			let mut memdb = MemoryDB::new();
			let mut root = H256::new();
			let mut memtrie = populate_trie(&mut memdb, &mut root, &x);

			memtrie.commit();
			if *memtrie.root() != real {
				println!("TRIE MISMATCH");
				println!("");
				println!("{:?} vs {:?}", memtrie.root(), real);
				for i in &x {
					println!("{:?} -> {:?}", i.0.pretty(), i.1.pretty());
				}
			}
			assert_eq!(*memtrie.root(), real);
			unpopulate_trie(&mut memtrie, &x);
			memtrie.commit();
			if *memtrie.root() != SHA3_NULL_RLP {
				println!("- TRIE MISMATCH");
				println!("");
				println!("{:?} vs {:?}", memtrie.root(), real);
				for i in &x {
					println!("{:?} -> {:?}", i.0.pretty(), i.1.pretty());
				}
			}
			assert_eq!(*memtrie.root(), SHA3_NULL_RLP);
		}
	}

	#[test]
	fn init() {
		let mut memdb = MemoryDB::new();
		let mut root = H256::new();
		let mut t = TrieDBMut::new(&mut memdb, &mut root);
		assert_eq!(*t.root(), SHA3_NULL_RLP);
	}

	#[test]
	fn insert_on_empty() {
		let mut memdb = MemoryDB::new();
		let mut root = H256::new();
		let mut t = TrieDBMut::new(&mut memdb, &mut root);
		t.insert(&[0x01u8, 0x23], &[0x01u8, 0x23]).unwrap();
		assert_eq!(*t.root(), trie_root(vec![ (vec![0x01u8, 0x23], vec![0x01u8, 0x23]) ]));
	}

	#[test]
	fn remove_to_empty() {
		let big_value = b"00000000000000000000000000000000";

		let mut memdb = MemoryDB::new();
		let mut root = H256::new();
		let mut t1 = TrieDBMut::new(&mut memdb, &mut root);
		t1.insert(&[0x01, 0x23], &big_value.to_vec()).unwrap();
		t1.insert(&[0x01, 0x34], &big_value.to_vec()).unwrap();
		let mut memdb2 = MemoryDB::new();
		let mut root2 = H256::new();
		let mut t2 = TrieDBMut::new(&mut memdb2, &mut root2);
		t2.insert(&[0x01], &big_value.to_vec()).unwrap();
		t2.insert(&[0x01, 0x23], &big_value.to_vec()).unwrap();
		t2.insert(&[0x01, 0x34], &big_value.to_vec()).unwrap();
		t2.remove(&[0x01]).unwrap();
	}

	#[test]
	fn insert_replace_root() {
		let mut memdb = MemoryDB::new();
		let mut root = H256::new();
		let mut t = TrieDBMut::new(&mut memdb, &mut root);
		t.insert(&[0x01u8, 0x23], &[0x01u8, 0x23]).unwrap();
		t.insert(&[0x01u8, 0x23], &[0x23u8, 0x45]).unwrap();
		assert_eq!(*t.root(), trie_root(vec![ (vec![0x01u8, 0x23], vec![0x23u8, 0x45]) ]));
	}

	#[test]
	fn insert_make_branch_root() {
		let mut memdb = MemoryDB::new();
		let mut root = H256::new();
		let mut t = TrieDBMut::new(&mut memdb, &mut root);
		t.insert(&[0x01u8, 0x23], &[0x01u8, 0x23]).unwrap();
		t.insert(&[0x11u8, 0x23], &[0x11u8, 0x23]).unwrap();
		assert_eq!(*t.root(), trie_root(vec![
			(vec![0x01u8, 0x23], vec![0x01u8, 0x23]),
			(vec![0x11u8, 0x23], vec![0x11u8, 0x23])
		]));
	}

	#[test]
	fn insert_into_branch_root() {
		let mut memdb = MemoryDB::new();
		let mut root = H256::new();
		let mut t = TrieDBMut::new(&mut memdb, &mut root);
		t.insert(&[0x01u8, 0x23], &[0x01u8, 0x23]).unwrap();
		t.insert(&[0xf1u8, 0x23], &[0xf1u8, 0x23]).unwrap();
		t.insert(&[0x81u8, 0x23], &[0x81u8, 0x23]).unwrap();
		assert_eq!(*t.root(), trie_root(vec![
			(vec![0x01u8, 0x23], vec![0x01u8, 0x23]),
			(vec![0x81u8, 0x23], vec![0x81u8, 0x23]),
			(vec![0xf1u8, 0x23], vec![0xf1u8, 0x23]),
		]));
	}

	#[test]
	fn insert_value_into_branch_root() {
		let mut memdb = MemoryDB::new();
		let mut root = H256::new();
		let mut t = TrieDBMut::new(&mut memdb, &mut root);
		t.insert(&[0x01u8, 0x23], &[0x01u8, 0x23]).unwrap();
		t.insert(&[], &[0x0]).unwrap();
		assert_eq!(*t.root(), trie_root(vec![
			(vec![], vec![0x0]),
			(vec![0x01u8, 0x23], vec![0x01u8, 0x23]),
		]));
	}

	#[test]
	fn insert_split_leaf() {
		let mut memdb = MemoryDB::new();
		let mut root = H256::new();
		let mut t = TrieDBMut::new(&mut memdb, &mut root);
		t.insert(&[0x01u8, 0x23], &[0x01u8, 0x23]).unwrap();
		t.insert(&[0x01u8, 0x34], &[0x01u8, 0x34]).unwrap();
		assert_eq!(*t.root(), trie_root(vec![
			(vec![0x01u8, 0x23], vec![0x01u8, 0x23]),
			(vec![0x01u8, 0x34], vec![0x01u8, 0x34]),
		]));
	}

	#[test]
	fn insert_split_extenstion() {
		let mut memdb = MemoryDB::new();
		let mut root = H256::new();
		let mut t = TrieDBMut::new(&mut memdb, &mut root);
		t.insert(&[0x01, 0x23, 0x45], &[0x01]).unwrap();
		t.insert(&[0x01, 0xf3, 0x45], &[0x02]).unwrap();
		t.insert(&[0x01, 0xf3, 0xf5], &[0x03]).unwrap();
		assert_eq!(*t.root(), trie_root(vec![
			(vec![0x01, 0x23, 0x45], vec![0x01]),
			(vec![0x01, 0xf3, 0x45], vec![0x02]),
			(vec![0x01, 0xf3, 0xf5], vec![0x03]),
		]));
	}

	#[test]
	fn insert_big_value() {
		let big_value0 = b"00000000000000000000000000000000";
		let big_value1 = b"11111111111111111111111111111111";

		let mut memdb = MemoryDB::new();
		let mut root = H256::new();
		let mut t = TrieDBMut::new(&mut memdb, &mut root);
		t.insert(&[0x01u8, 0x23], big_value0).unwrap();
		t.insert(&[0x11u8, 0x23], big_value1).unwrap();
		assert_eq!(*t.root(), trie_root(vec![
			(vec![0x01u8, 0x23], big_value0.to_vec()),
			(vec![0x11u8, 0x23], big_value1.to_vec())
		]));
	}

	#[test]
	fn insert_duplicate_value() {
		let big_value = b"00000000000000000000000000000000";

		let mut memdb = MemoryDB::new();
		let mut root = H256::new();
		let mut t = TrieDBMut::new(&mut memdb, &mut root);
		t.insert(&[0x01u8, 0x23], big_value).unwrap();
		t.insert(&[0x11u8, 0x23], big_value).unwrap();
		assert_eq!(*t.root(), trie_root(vec![
			(vec![0x01u8, 0x23], big_value.to_vec()),
			(vec![0x11u8, 0x23], big_value.to_vec())
		]));
	}

	#[test]
	fn test_at_empty() {
		let mut memdb = MemoryDB::new();
		let mut root = H256::new();
		let t = TrieDBMut::new(&mut memdb, &mut root);
		assert_eq!(t.get(&[0x5]), Err(TrieError::NotInTrie));
	}

	#[test]
	fn test_at_one() {
		let mut memdb = MemoryDB::new();
		let mut root = H256::new();
		let mut t = TrieDBMut::new(&mut memdb, &mut root);
		t.insert(&[0x01u8, 0x23], &[0x01u8, 0x23]).unwrap();
		assert_eq!(t.get(&[0x1, 0x23]).unwrap(), &[0x1u8, 0x23]);
		t.commit();
		assert_eq!(t.get(&[0x1, 0x23]).unwrap(), &[0x1u8, 0x23]);
	}

	#[test]
	fn test_at_three() {
		let mut memdb = MemoryDB::new();
		let mut root = H256::new();
		let mut t = TrieDBMut::new(&mut memdb, &mut root);
		t.insert(&[0x01u8, 0x23], &[0x01u8, 0x23]).unwrap();
		t.insert(&[0xf1u8, 0x23], &[0xf1u8, 0x23]).unwrap();
		t.insert(&[0x81u8, 0x23], &[0x81u8, 0x23]).unwrap();
		assert_eq!(t.get(&[0x01, 0x23]).unwrap(), &[0x01u8, 0x23]);
		assert_eq!(t.get(&[0xf1, 0x23]).unwrap(), &[0xf1u8, 0x23]);
		assert_eq!(t.get(&[0x81, 0x23]).unwrap(), &[0x81u8, 0x23]);
		assert_eq!(t.get(&[0x82, 0x23]), Err(TrieError::NotInTrie));
		t.commit();
		assert_eq!(t.get(&[0x01, 0x23]).unwrap(), &[0x01u8, 0x23]);
		assert_eq!(t.get(&[0xf1, 0x23]).unwrap(), &[0xf1u8, 0x23]);
		assert_eq!(t.get(&[0x81, 0x23]).unwrap(), &[0x81u8, 0x23]);
		assert_eq!(t.get(&[0x82, 0x23]), Err(TrieError::NotInTrie));
	}

	#[test]
	fn stress() {
		let mut seed = H256::new();
		for _ in 0..50 {
			let x = StandardMap {
				alphabet: Alphabet::Custom(b"@QWERTYUIOPASDFGHJKLZXCVBNM[/]^_".to_vec()),
				min_key: 5,
				journal_key: 0,
				value_mode: ValueMode::Index,
				count: 4,
			}.make_with(&mut seed);

			let real = trie_root(x.clone());
			let mut memdb = MemoryDB::new();
			let mut root = H256::new();
			let mut memtrie = populate_trie(&mut memdb, &mut root, &x);
			let mut y = x.clone();
			y.sort_by(|ref a, ref b| a.0.cmp(&b.0));
			let mut memdb2 = MemoryDB::new();
			let mut root2 = H256::new();
			let mut memtrie_sorted = populate_trie(&mut memdb2, &mut root2, &y);
			if *memtrie.root() != real || *memtrie_sorted.root() != real {
				println!("TRIE MISMATCH");
				println!("");
				println!("ORIGINAL... {:?}", memtrie.root());
				for i in &x {
					println!("{:?} -> {:?}", i.0.pretty(), i.1.pretty());
				}
				println!("SORTED... {:?}", memtrie_sorted.root());
				for i in &y {
					println!("{:?} -> {:?}", i.0.pretty(), i.1.pretty());
				}
			}
			assert_eq!(*memtrie.root(), real);
			assert_eq!(*memtrie_sorted.root(), real);
		}
	}

	#[test]
	fn test_trie_existing() {
		let mut root = H256::new();
		let mut db = MemoryDB::new();
		{
			let mut t = TrieDBMut::new(&mut db, &mut root);
			t.insert(&[0x01u8, 0x23], &[0x01u8, 0x23]).unwrap();
		}

		{
		 	let _ = TrieDBMut::from_existing(&mut db, &mut root);
		}
	}

	#[test]
	fn insert_empty() {
		let mut seed = H256::new();
		let x = StandardMap {
				alphabet: Alphabet::Custom(b"@QWERTYUIOPASDFGHJKLZXCVBNM[/]^_".to_vec()),
				min_key: 5,
				journal_key: 0,
				value_mode: ValueMode::Index,
				count: 4,
		}.make_with(&mut seed);

		let mut db = MemoryDB::new();
		let mut root = H256::new();
		let mut t = TrieDBMut::new(&mut db, &mut root);
		for &(ref key, ref value) in &x {
			t.insert(key, value).unwrap();
		}

		assert_eq!(*t.root(), trie_root(x.clone()));

		for &(ref key, _) in &x {
			t.insert(key, &[]).unwrap();
		}

		assert!(t.is_empty());
		assert_eq!(*t.root(), SHA3_NULL_RLP);
	}
}<|MERGE_RESOLUTION|>--- conflicted
+++ resolved
@@ -402,16 +402,11 @@
 	}
 
 	/// Return optional data for a key given as a `NibbleSlice`. Returns `None` if no data exists.
-<<<<<<< HEAD
 	fn do_db_lookup<'x, 'key>(&'x self, hash: &H256, key: NibbleSlice<'key>) -> super::Result<&'x [u8]>
 		where 'x: 'key
 	{
 		self.db.get(hash).ok_or(TrieError::IncompleteDatabase(*hash))
-			.and_then(|node_rlp| self.get_from_db_node(&node_rlp, key))
-=======
-	fn do_db_lookup<'x, 'key>(&'x self, hash: &H256, key: NibbleSlice<'key>) -> Option<&'x [u8]> where 'x: 'key {
-		self.db.get(hash).and_then(|node_rlp| self.get_from_db_node(node_rlp, key))
->>>>>>> c65ee935
+			.and_then(|node_rlp| self.get_from_db_node(node_rlp, key))
 	}
 
 	/// Recursible function to retrieve the value given a `node` and a partial `key`. `None` if no
@@ -956,11 +951,7 @@
 		for i in 0..v.len() {
 			let key: &[u8]= &v[i].0;
 			let val: &[u8] = &v[i].1;
-<<<<<<< HEAD
-			t.insert(&key, &val).unwrap();
-=======
 			t.insert(key, val);
->>>>>>> c65ee935
 		}
 		t
 	}
@@ -968,11 +959,7 @@
 	fn unpopulate_trie<'db>(t: &mut TrieDBMut<'db>, v: &[(Vec<u8>, Vec<u8>)]) {
 		for i in v {
 			let key: &[u8]= &i.0;
-<<<<<<< HEAD
-			t.remove(&key).unwrap();
-=======
 			t.remove(key);
->>>>>>> c65ee935
 		}
 	}
 
